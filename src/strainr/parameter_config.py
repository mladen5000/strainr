import argparse
import pathlib


def process_arguments() -> argparse.Namespace:
    """
    Parses command-line arguments for the Strainr application.

    Defines and parses arguments related to input files (forward, reverse),
    database path, output directory, processing options (cores, mode, threshold),
    and optional flags for binning and saving raw hits.

    Returns:
        argparse.Namespace: An object containing the parsed command-line arguments
                            as attributes.
    """

    parser: argparse.ArgumentParser = argparse.ArgumentParser(
        description="Strainr: A tool for strain analysis using k-mer based methods."
    )
    parser.add_argument(
        "input",
        help="One or more forward/unpaired FASTQ input file(s).",
        nargs="+",
        type=pathlib.Path,
    )
    parser.add_argument(
        "-r",
        "--reverse",
        help="Optional: One or more reverse FASTQ input file(s), corresponding to 'input'. (Feature: todo)",
        nargs="+",
        type=pathlib.Path,
        default=[],
    )
    parser.add_argument(
        "-d",
        "--db",
<<<<<<< HEAD

=======
>>>>>>> 517ce4cf
        help="Path to the KmerStrainDatabase file (Parquet format).",  # Corrected
        type=pathlib.Path,
        required=True,
    )
    parser.add_argument(
        "-p",
        "--procs",
        type=int,
        default=4,
        help="Number of cores to use (default: 4)",
    )
    parser.add_argument(
        "-o",
        "--out",
        type=pathlib.Path,
        required=False,
        help="Output folder",
        default="strainr_out",
    )
    parser.add_argument(
        "-m",
        "--mode",
        help="Selection mode for disambiguation",  # Corrected
        choices=[
            "random",
            "max",
            "multinomial",
            "dirichlet",
        ],
        type=str,
        default="max",
    )
    parser.add_argument(
        "-a",
        "--thresh",
        help="Abundance threshold for reporting strains (default: 0.001).",
        type=float,
        default=0.001,
    )
    parser.add_argument(
        "--bin",
        action="store_true",
        required=False,
        help="Perform binning.",  # Corrected
    )
    parser.add_argument(
        "--save-raw-hits",
        action="store_true",
        required=False,
        help="Save intermediate k-mer hit scores and final assignments to output files (format may vary).",  # Corrected
    )
    config_space = parser.parse_args()
    return config_space<|MERGE_RESOLUTION|>--- conflicted
+++ resolved
@@ -35,10 +35,6 @@
     parser.add_argument(
         "-d",
         "--db",
-<<<<<<< HEAD
-
-=======
->>>>>>> 517ce4cf
         help="Path to the KmerStrainDatabase file (Parquet format).",  # Corrected
         type=pathlib.Path,
         required=True,
