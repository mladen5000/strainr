#!/usr/bin/env python
"""
strainr Database Builder: Downloads genomes and creates a k-mer presence/absence database.

This script automates the process of:
1. Downloading bacterial genomes from NCBI (RefSeq or GenBank) based on
   taxonomic ID, a list of assembly accessions, or genus name.
2. Filtering downloaded genomes, for example, to include only those with
   unique strain-level taxonomic IDs.
3. Extracting k-mers from the genomic FASTA files (optimized with NumPy).
4. Constructing a presence/absence matrix where rows are unique k-mers,
   columns are strains (genomes), and values indicate if a k-mer is present.
5. Saving this matrix as a Parquet file.

K-mer Strategy:
- Canonical K-mers: The database stores canonical k-mers (the lexicographically
  smaller of a k-mer and its reverse complement) to ensure strand-insensitivity
  during classification.
- Ambiguous Bases ('N'): By default, k-mers containing 'N' bases are included.
  The `--skip-n-kmers` flag can be used to exclude such k-mers.
- K-mer Length: The default k-mer length is 31 (configurable via `--kmerlen`),
  a common choice for bacterial genomes balancing specificity and sensitivity.
<<<<<<< HEAD

K-mer Strategy:
- Canonical K-mers: The database stores canonical k-mers (the lexicographically
  smaller of a k-mer and its reverse complement) to ensure strand-insensitivity
  during classification.
- Ambiguous Bases ('N'): By default, k-mers containing 'N' bases are included.
  The `--skip-n-kmers` flag can be used to exclude such k-mers.
- K-mer Length: The default k-mer length is 31 (configurable via `--kmerlen`),
  a common choice for bacterial genomes balancing specificity and sensitivity.

K-mer Strategy:
- Canonical K-mers: The database stores canonical k-mers (the lexicographically
  smaller of a k-mer and its reverse complement) to ensure strand-insensitivity
  during classification.
- Ambiguous Bases ('N'): By default, k-mers containing 'N' bases are included.
  The `--skip-n-kmers` flag can be used to exclude such k-mers.
- K-mer Length: The default k-mer length is 31 (configurable via `--kmerlen`),
  a common choice for bacterial genomes balancing specificity and sensitivity.
=======
>>>>>>> 30fcc95f
"""

import argparse
import logging
import multiprocessing as mp  # Added
<<<<<<< HEAD
import multiprocessing as mp  # Added
=======
>>>>>>> 30fcc95f
import pathlib
import sys
import tempfile
from collections import Counter, defaultdict
from functools import partial
from pathlib import Path
<<<<<<< HEAD
from pathlib import Path
=======
>>>>>>> 30fcc95f
from typing import Any, Dict, List, Optional, Set, Tuple

import ncbi_genome_download as ngd
import numpy as np
import pandas as pd
from Bio import SeqIO
from tqdm import tqdm

from .utils import open_file_transparently

# --- Logging Setup ---
logger = logging.getLogger(__name__)
if not logger.handlers:
    logging.basicConfig(
        level=logging.INFO,
        format="%(asctime)s - %(name)s - %(levelname)s - %(message)s",
        datefmt="%Y-%m-%d %H:%M:%S",
        handlers=[
            logging.FileHandler("strainr_db_creation.log"),
            logging.StreamHandler(sys.stdout),
        ],
    )

try:
    from kmer_counter_rs import extract_kmers_rs

<<<<<<< HEAD

=======
>>>>>>> 30fcc95f
    _extract_kmers_func = extract_kmers_rs
    _RUST_KMER_COUNTER_AVAILABLE = True
    logger.info(
        "Successfully imported Rust k-mer counter. Using Rust implementation for k-mer extraction."
    )
except Exception as e:  # pragma: no cover - rust module optional
    _extract_kmers_func = None
    _RUST_KMER_COUNTER_AVAILABLE = False
    logger.warning(
        f"Rust k-mer counter not available ({e}). Falling back to Python implementation."
    )


class DatabaseBuilder:
    """
    Manages the k-mer database creation workflow.

    This class encapsulates all steps from genome download to k-mer matrix
    generation and saving.
    """

<<<<<<< HEAD

=======
>>>>>>> 30fcc95f
    PY_RC_TRANSLATE_TABLE = bytes.maketrans(b"ACGTN", b"TGCAN")

    def __init__(self, args: argparse.Namespace) -> None:
        logger.info("Initializing DatabaseBuilder.")
        self.args: argparse.Namespace = args
        self.base_path: pathlib.Path = pathlib.Path().cwd()
        self.output_db_name: str = self.args.out
        self.output_db_dir: pathlib.Path = self.base_path / (
            self.output_db_name + "_files"
        )
        self.output_db_dir.mkdir(parents=True, exist_ok=True)

    def _parse_assembly_level(self) -> str:
        """
        Determines the assembly level string for ncbi-genome-download.
        """
        logger.debug(f"Parsing assembly level: {self.args.assembly_levels}")
        level_choice = self.args.assembly_levels
        if self.args.assembly_accessions:
            return "all"

        if level_choice == "complete":
            return "complete"
        elif level_choice == "chromosome":
            return "complete,chromosome"
        elif level_choice == "scaffold":
            return "complete,chromosome,scaffold"
        elif level_choice == "contig":
            return "complete,chromosome,scaffold,contig"
        else:
            raise ValueError(f"Invalid assembly level selected: {level_choice}")

    def _download_genomes_from_ncbi(self) -> Tuple[pathlib.Path, pathlib.Path]:
        """
        Downloads genomes from NCBI using `ncbi-genome-download`.
        """
        logger.info("Preparing to download genomes from NCBI.")
        assembly_level_str = self._parse_assembly_level()

        ncbi_kwargs: Dict[str, Any] = {
            "flat_output": True,
            "groups": "bacteria",
            "file_formats": "fasta",
            "section": self.args.source,
            "parallel": self.args.procs,
            "assembly_levels": assembly_level_str,
        }

        genome_target_dir_suffix: str = ""
        if self.args.taxid:
            if self.args.assembly_accessions:
                raise ValueError(
                    "Cannot specify both --taxid and --assembly_accessions."
                )
            ncbi_kwargs["species_taxids"] = self.args.taxid
            genome_target_dir_suffix = f"s{self.args.taxid}"
        elif self.args.assembly_accessions:
            accessions_file = pathlib.Path(self.args.assembly_accessions)
            if not accessions_file.is_file():
                raise FileNotFoundError(
                    f"Assembly accessions file not found: {accessions_file}"
                )
            ncbi_kwargs["assembly_accessions"] = str(accessions_file)
            genome_target_dir_suffix = f"acc_{accessions_file.stem}"
        elif self.args.genus:
            ncbi_kwargs["genera"] = self.args.genus
            genome_target_dir_suffix = f"g{self.args.genus.replace(' ', '_')}"
        else:
            raise ValueError(
                "Must specify one of --taxid, --assembly_accessions, or --genus for NCBI download."
            )

        genome_output_dir = (
            self.output_db_dir / f"ncbi_genomes_{genome_target_dir_suffix}"
        )
        metadata_table_path = (
            genome_output_dir / f"metadata_summary_{genome_target_dir_suffix}.tsv"
        )

        ncbi_kwargs.update({
            "output": genome_output_dir,
            "metadata_table": metadata_table_path,
        })

        logger.info(
            f"Downloading genomes to: {genome_output_dir} with metadata to {metadata_table_path}"
        )
        logger.debug(f"ncbi-genome-download arguments: {ncbi_kwargs}")

        exit_code: int = ngd.download(**ncbi_kwargs)
        if exit_code != 0:
            logger.error(f"ncbi-genome-download failed with exit code {exit_code}.")
            raise ConnectionError(
                "ncbi-genome-download did not successfully download the genomes."
            )

        logger.info("Genome download completed successfully.")
        return genome_output_dir, metadata_table_path

    def _filter_genomes_by_unique_taxid(
        self, genome_dir: pathlib.Path, metadata_table_path: pathlib.Path
    ) -> List[pathlib.Path]:
        """
        Filters downloaded genomes to include only those with unique strain-level taxIDs.
        """
        logger.info(
            f"Filtering genomes for unique strain taxIDs using metadata: {metadata_table_path}"
        )
        if not Path.exists(metadata_table_path):
            logger.warning(
                f"Metadata file not found at {metadata_table_path}, cannot filter by unique taxID. Using all genomes."
            )
            return list(genome_dir.glob("*fna.gz"))

        accessions_df = pd.read_csv(metadata_table_path, sep="\t")
        if "assembly_accession" in accessions_df.columns:
            accessions_df = accessions_df.set_index("assembly_accession")

        has_taxid: pd.DataFrame | pd.Series | Any = accessions_df["taxid"].notna()
        is_unique_strain_taxid = (
            accessions_df["taxid"] != accessions_df["species_taxid"]
        )
        filtered_accessions_df = accessions_df[has_taxid & is_unique_strain_taxid]

        filtered_metadata_path = (
            metadata_table_path.parent / f"filtered_{metadata_table_path.name}"
        )
        filtered_accessions_df.to_csv(filtered_metadata_path, sep="\t")
        logger.info(f"Filtered metadata saved to: {filtered_metadata_path}")

        if "local_filename" not in filtered_accessions_df.columns:
            logger.error(
                "'local_filename' column not found in metadata. Cannot determine file paths for unique taxID genomes."
            )
            return []

        filtered_genome_files: List[pathlib.Path] = []
        for rel_path_str in filtered_accessions_df["local_filename"]:
            potential_path = genome_dir / pathlib.Path(rel_path_str).name
            if Path.exists(potential_path):
                filtered_genome_files.append(potential_path)
            else:
                logger.warning(
                    f"Genome file listed in metadata not found: {potential_path} (original rel_path: {rel_path_str})"
                )

        logger.info(
            f"Found {len(filtered_genome_files)} genomes after filtering for unique strain taxIDs."
        )
        return filtered_genome_files

    def _get_genome_file_list(
        self,
    ) -> Tuple[List[pathlib.Path], Optional[pathlib.Path]]:
        """
        Determines the list of genome FASTA files to process.
        """
        if self.args.custom:
            custom_path = pathlib.Path(self.args.custom)
            if not custom_path.is_dir():
                raise NotADirectoryError(
                    f"Custom genome directory not found: {custom_path}"
                )
            logger.info(f"Using custom genome files from: {custom_path}")
            genome_files = list(custom_path.glob("*.fna")) + list(
                custom_path.glob("*.fna.gz")
            )
            return genome_files, None
        else:
            genome_download_dir, metadata_file = self._download_genomes_from_ncbi()
            all_downloaded_files = list(genome_download_dir.glob("*fna.gz"))
            if self.args.unique_taxid:
                return self._filter_genomes_by_unique_taxid(
                    genome_download_dir, metadata_file
                ), metadata_file
            else:
                return all_downloaded_files, metadata_file

    def _extract_strain_name_from_metadata(
        self, genome_file_path: pathlib.Path, metadata_df: Optional[pd.DataFrame]
    ) -> str:
        """
        Extracts a descriptive strain name using the metadata DataFrame.
        """
        base_name = genome_file_path.name.replace(".fna.gz", "").replace(".fna", "")
        if metadata_df is None or metadata_df.empty:
            return base_name

        parts = base_name.split("_")
        if len(parts) >= 2:
            accession_match = "_".join(parts[:2])
        else:
            accession_match = base_name

        try:
            if accession_match in metadata_df.index:
                record = metadata_df.loc[accession_match]
                org_name = record.get("organism_name", base_name)
                strain_info = record.get("infraspecific_name", "")
                if pd.isna(strain_info) or strain_info == "nan":
                    strain_info = ""
                strain_info = str(strain_info).replace("strain=", "").strip()
                full_name = org_name
                if strain_info:
                    full_name += f" strain={strain_info}"
                full_name += f" ({accession_match})"
                return full_name
            else:
                logger.warning(
                    f"Accession '{accession_match}' (derived from {base_name}) not found in metadata. Using filename as identifier."
                )
                return base_name
        except KeyError:
            logger.warning(
                f"Metadata lookup failed for {accession_match}. Using filename {base_name} as identifier."
            )
            return base_name

    def _get_genome_names_for_files(
        self,
        genome_files: List[pathlib.Path],
        metadata_file_path: Optional[pathlib.Path],
    ) -> List[str]:
        """
        Generates descriptive names for each genome file.
        """
        logger.info("Generating names for genome files.")
        if not genome_files:
            return []

        metadata_df: Optional[pd.DataFrame] = None
        if metadata_file_path and Path.exists(metadata_file_path):
            try:
                metadata_df = pd.read_csv(metadata_file_path, sep="\t")
                if "assembly_accession" in metadata_df.columns:
                    metadata_df = metadata_df.set_index("assembly_accession")
                else:
                    logger.warning(
                        f"'assembly_accession' column not found in {metadata_file_path}. Cannot use it for name generation effectively."
                    )
                    metadata_df = None
            except Exception as e:
                logger.error(
                    f"Error reading metadata file {metadata_file_path}: {e}. Proceeding with filenames."
                )
                metadata_df = None

        genome_names: List[str] = []
        for gf_path in genome_files:
            genome_names.append(
                self._extract_strain_name_from_metadata(gf_path, metadata_df)
            )

        if len(genome_files) != len(genome_names):
            raise RuntimeError(
                "Mismatch between number of genome files and generated names."
            )

        if len(set(genome_names)) < len(genome_names):
            logger.warning(
                "Duplicate strain names detected. Appending suffixes to ensure uniqueness."
            )
            counts = Counter(genome_names)
            name_map: Dict[str, int] = {name: 0 for name in counts if counts[name] > 1}
            unique_genome_names = []
            for name in genome_names:
                if counts[name] > 1:
                    name_map[name] += 1
                    unique_genome_names.append(f"{name}_{name_map[name]}")
                else:
                    unique_genome_names.append(name)
            genome_names = unique_genome_names

        return genome_names

    @staticmethod
    def fast_kmers_numpy(seq: str, k: int) -> Set[bytes]:
        """
        Returns a set of unique k-mers as np.void blocks. Handles any sequence length.
        """
        seq = seq.upper()
        arr = np.frombuffer(seq.encode("ascii"), dtype="S1")
        n = arr.shape[0] - k + 1
        if n <= 0:
            return set()

        windows = np.lib.stride_tricks.sliding_window_view(arr, window_shape=k)
        void_windows = windows.view(np.dtype((np.void, k))).ravel()
        return {vw.tobytes() for vw in void_windows}

    def _py_reverse_complement_db(self, kmer_bytes: bytes) -> bytes:
        """Computes the reverse complement of a DNA sequence."""
        return kmer_bytes.translate(self.PY_RC_TRANSLATE_TABLE)[::-1]

    def _extract_kmers_from_bytes(self, sequence_bytes: bytes, k: int) -> List[bytes]:
        """Extract k-mers using Rust implementation if available, else Python (canonical)."""
        # Ensure sequence is uppercase before kmer extraction
        # Rust implementation is expected to handle this, or ensure input is uppercase
        upper_sequence_bytes = sequence_bytes.upper()

        # DEV NOTE / BIOINFORMATICS INTEGRITY:
        # The Rust k-mer extraction function (`kmer_counter_rs.extract_kmers_rs`)
        # is assumed to return CANONICAL k-mers (the lexicographically smaller of
        # a k-mer and its reverse complement).
        # This is crucial for consistency with the classification step, which typically
        # processes reads by generating canonical k-mers to ensure strand-insensitivity.
        # If the Rust implementation does not provide canonical k-mers, or provides
        # raw k-mers, this could lead to mismatches during classification unless
        # the k-mers from reads are also processed in the exact same (raw) way.
        # The Python fallback in this script (`_py_extract_canonical_kmers` logic within
        # `_extract_kmers_from_bytes`) *does* generate canonical k-mers.
        # If kmer_counter_rs behavior is uncertain or needs to be raw, ensure downstream
        # classification tools are aligned, or add an explicit canonicalization step here
        # (though that would preferably be handled by the Rust library itself for performance).
<<<<<<< HEAD
        # DEV NOTE / BIOINFORMATICS INTEGRITY:
        # The Rust k-mer extraction function (`kmer_counter_rs.extract_kmers_rs`)
        # is assumed to return CANONICAL k-mers (the lexicographically smaller of
        # a k-mer and its reverse complement).
        # This is crucial for consistency with the classification step, which typically
        # processes reads by generating canonical k-mers to ensure strand-insensitivity.
        # If the Rust implementation does not provide canonical k-mers, or provides
        # raw k-mers, this could lead to mismatches during classification unless
        # the k-mers from reads are also processed in the exact same (raw) way.
        # The Python fallback in this script (`_py_extract_canonical_kmers` logic within
        # `_extract_kmers_from_bytes`) *does* generate canonical k-mers.
        # If kmer_counter_rs behavior is uncertain or needs to be raw, ensure downstream
        # classification tools are aligned, or add an explicit canonicalization step here
        # (though that would preferably be handled by the Rust library itself for performance).
        if _extract_kmers_func is not None:  # Rust path
        # DEV NOTE / BIOINFORMATICS INTEGRITY:
        # The Rust k-mer extraction function (`kmer_counter_rs.extract_kmers_rs`)
        # is assumed to return CANONICAL k-mers (the lexicographically smaller of
        # a k-mer and its reverse complement).
        # This is crucial for consistency with the classification step, which typically
        # processes reads by generating canonical k-mers to ensure strand-insensitivity.
        # If the Rust implementation does not provide canonical k-mers, or provides
        # raw k-mers, this could lead to mismatches during classification unless
        # the k-mers from reads are also processed in the exact same (raw) way.
        # The Python fallback in this script (`_py_extract_canonical_kmers` logic within
        # `_extract_kmers_from_bytes`) *does* generate canonical k-mers.
        # If kmer_counter_rs behavior is uncertain or needs to be raw, ensure downstream
        # classification tools are aligned, or add an explicit canonicalization step here
        # (though that would preferably be handled by the Rust library itself for performance).
=======
>>>>>>> 30fcc95f
        if _extract_kmers_func is not None:  # Rust path
            try:
                # Assuming Rust version already returns canonical k-mers or raw if specified by its own logic
                kmers_from_rust = _extract_kmers_func(upper_sequence_bytes, k)
                if self.args.skip_n_kmers:
                    # Assuming kmer_counter_rs returns a list of bytes objects
                    kmers_from_rust = [
                        kmer for kmer in kmers_from_rust if b"N" not in kmer
                    ]  # N is already uppercase due to upper_sequence_bytes
                return kmers_from_rust
<<<<<<< HEAD
                kmers_from_rust = _extract_kmers_func(upper_sequence_bytes, k)
                if self.args.skip_n_kmers:
                    # Assuming kmer_counter_rs returns a list of bytes objects
                    kmers_from_rust = [
                        kmer for kmer in kmers_from_rust if b"N" not in kmer
                    ]  # N is already uppercase due to upper_sequence_bytes
                return kmers_from_rust
=======
>>>>>>> 30fcc95f
            except Exception as e:  # pragma: no cover - runtime fallback
                logger.error(
                    f"Rust k-mer extraction failed: {e}. Falling back to Python canonical implementation."
                )

        # Python fallback: extract canonical k-mers
        kmers_list: List[bytes] = []
        if len(upper_sequence_bytes) < k:
            return kmers_list

        with memoryview(upper_sequence_bytes) as seq_view:
            for i in range(len(upper_sequence_bytes) - k + 1):
                kmer_candidate_bytes = seq_view[
                    i : i + k
                ].tobytes()  # kmer candidate before canonicalization

                if (
                    self.args.skip_n_kmers and b"N" in kmer_candidate_bytes
                ):  # Check for 'N'
                    continue

                rc_kmer = self._py_reverse_complement_db(kmer_candidate_bytes)
                kmers_list.append(
                    kmer_candidate_bytes if kmer_candidate_bytes <= rc_kmer else rc_kmer
                )
<<<<<<< HEAD
                kmer_candidate_bytes = seq_view[
                    i : i + k
                ].tobytes()  # kmer candidate before canonicalization

                if (
                    self.args.skip_n_kmers and b"N" in kmer_candidate_bytes
                ):  # Check for 'N'
                    continue

                rc_kmer = self._py_reverse_complement_db(kmer_candidate_bytes)
                kmers_list.append(
                    kmer_candidate_bytes if kmer_candidate_bytes <= rc_kmer else rc_kmer
                )
=======
>>>>>>> 30fcc95f
        return kmers_list

    def _process_single_fasta_for_kmers(
        self,
        genome_file_info: Tuple[
            pathlib.Path, str, int
        ],  # (file_path, strain_name, strain_idx)
<<<<<<< HEAD
        genome_file_info: Tuple[
            pathlib.Path, str, int
        ],  # (file_path, strain_name, strain_idx)
        kmer_length: int,
        # num_total_strains: int, # No longer needed for this worker's direct task
    ) -> Tuple[str, int, Set[bytes]]:  # (strain_name, strain_idx, strain_kmers_set)
    ) -> Tuple[str, int, Set[bytes]]:  # (strain_name, strain_idx, strain_kmers_set)
=======
        kmer_length: int,
        # num_total_strains: int, # No longer needed for this worker's direct task
    ) -> Tuple[str, int, Set[bytes]]:  # (strain_name, strain_idx, strain_kmers_set)
>>>>>>> 30fcc95f
        """
        Extracts k-mers from a single FASTA file for one strain and returns them as a set.

        Args:
            genome_file_info: Tuple containing the path to the FASTA file,
                              the assigned strain name, and its column index.
            kmer_length: The length of k-mers to extract.

        Returns:
            A tuple: (strain_name, strain_idx, set_of_unique_kmer_bytes).
        """
        genome_file, strain_name, strain_idx = genome_file_info
        logger.debug(
            f"Processing {genome_file} for strain '{strain_name}' (index {strain_idx})."
        )

        strain_kmers: Set[bytes] = set()
        try:
            with open_file_transparently(genome_file) as f_handle:
                for record in SeqIO.parse(f_handle, "fasta"):
                    seq_str = str(record.seq)
                    # Basic validation for sequence characters if necessary, e.g., ensure they are in ACGTN
                    # For performance, this might be skipped if input data is trusted
                    # or handled by the k-mer extraction function itself.
                    seq_bytes = seq_str.encode(
                        "utf-8"
                    )  # Make sure this is compatible with _extract_kmers_from_bytes
<<<<<<< HEAD
                    seq_bytes = seq_str.encode(
                        "utf-8"
                    )  # Make sure this is compatible with _extract_kmers_from_bytes
=======
>>>>>>> 30fcc95f

                    # _extract_kmers_from_bytes now handles making sequence uppercase and canonical if Python fallback
                    kmers_from_seq = self._extract_kmers_from_bytes(
                        seq_bytes, kmer_length
                    )
                    strain_kmers.update(kmers_from_seq)  # update with list of bytes
<<<<<<< HEAD
                    kmers_from_seq = self._extract_kmers_from_bytes(
                        seq_bytes, kmer_length
                    )
                    strain_kmers.update(kmers_from_seq)  # update with list of bytes
=======
>>>>>>> 30fcc95f
        except Exception as e:
            logger.error(
                f"Error processing FASTA file {genome_file} for strain {strain_name}: {e}"
            )
<<<<<<< HEAD
            logger.error(
                f"Error processing FASTA file {genome_file} for strain {strain_name}: {e}"
            )
=======
>>>>>>> 30fcc95f
            # Depending on desired robustness, could return empty set or re-raise
            # For now, return empty set for this genome on error to not halt entire batch
            return strain_name, strain_idx, set()

        logger.debug(
            f"Extracted {len(strain_kmers)} unique k-mers for strain '{strain_name}'."
        )
<<<<<<< HEAD
        logger.debug(
            f"Extracted {len(strain_kmers)} unique k-mers for strain '{strain_name}'."
        )
=======
>>>>>>> 30fcc95f
        return strain_name, strain_idx, strain_kmers

    def _build_kmer_database_parallel(
        self, genome_files: List[pathlib.Path], strain_names: List[str]
    ) -> pd.DataFrame:
        """
        Extracts k-mers from genomes in parallel and aggregates them in memory.
        """
        if not genome_files:
            logger.warning("No genome files provided to build database.")
            return pd.DataFrame()
        if len(genome_files) != len(strain_names):
            raise ValueError(
                "Mismatch between number of genome files and strain names."
            )

        num_genomes = len(genome_files)
        logger.info(
            f"Starting k-mer extraction for {num_genomes} genomes using {self.args.procs} processes."
        )

        # Rough estimate for memory warning
        # Assuming average 2 million unique k-mers per bacterial genome (highly variable)
        # and kmer_length around 30 (30 bytes per kmer).
        # This doesn't account for Python object overhead or the master_kmer_dict structure itself.
        estimated_total_unique_kmers_approx = num_genomes * 2_000_000
        # A very rough threshold, e.g. 1 billion k-mers might take ~30GB for just kmer bytes
        if estimated_total_unique_kmers_approx > 500_000_000:  # 500 million k-mers
            logger.warning(
<<<<<<< HEAD
        if estimated_total_unique_kmers_approx > 500_000_000:  # 500 million k-mers
            logger.warning(
=======
>>>>>>> 30fcc95f
                f"Processing {num_genomes} genomes. Estimated total unique k-mers could be very large, "
                "potentially leading to high memory usage during in-memory aggregation. "
                "Monitor memory closely."
            )

        tasks = []
        for i in range(num_genomes):
            tasks.append((genome_files[i], strain_names[i], i))

        worker_function = partial(
            self._process_single_fasta_for_kmers,
            kmer_length=self.args.kmerlen,
            # num_total_strains is no longer passed to the worker
        )

        extraction_results: List[Tuple[str, int, Set[bytes]]] = []
        with mp.Pool(processes=self.args.procs) as pool:
            logger.info(
                "Starting parallel k-mer extraction (results collected in memory)."
            )
<<<<<<< HEAD
            logger.info(
                "Starting parallel k-mer extraction (results collected in memory)."
            )
=======
>>>>>>> 30fcc95f
            # Results from worker: (strain_name, strain_idx, strain_kmers_set)
            for result in tqdm(
                pool.imap_unordered(worker_function, tasks),
                total=len(tasks),
                desc="Extracting k-mers",
            ):
                extraction_results.append(result)

        logger.info("Aggregating k-mers into database matrix (in-memory).")
        master_kmer_dict: Dict[bytes, np.ndarray] = defaultdict(
            lambda: np.zeros(len(strain_names), dtype=bool)
        )

        # Sum of lengths of all kmer sets for a more accurate progress bar for aggregation
        total_kmers_to_aggregate = sum(
            len(s_kmers) for _, _, s_kmers in extraction_results
        )
<<<<<<< HEAD
        total_kmers_to_aggregate = sum(
            len(s_kmers) for _, _, s_kmers in extraction_results
        )
=======
>>>>>>> 30fcc95f

        for res_strain_name, res_strain_idx, strain_kmers_set in tqdm(
            extraction_results,
            total=len(extraction_results),  # This total is for number of genomes
            desc="Aggregating k-mers (genome by genome)",
<<<<<<< HEAD
            total=len(extraction_results),  # This total is for number of genomes
            desc="Aggregating k-mers (genome by genome)",
=======
>>>>>>> 30fcc95f
        ):
            # Could make inner loop tqdm for kmer-level progress, but might be too verbose
            # for kmer_bytes in tqdm(strain_kmers_set, desc=f"Aggregating {res_strain_name}", leave=False):
            for kmer_bytes in strain_kmers_set:
                master_kmer_dict[kmer_bytes][res_strain_idx] = True

        # No temporary directory or files to clean up.

        if not master_kmer_dict:
            logger.warning(
                "No k-mers were extracted or aggregated. Resulting database will be empty."
            )
            return pd.DataFrame(columns=strain_names)

        logger.info(f"Total unique k-mers found: {len(master_kmer_dict)}")

        # Convert the master dictionary to a DataFrame
        # Sort k-mers (index) for consistent database output, though this can be slow for many k-mers
        # sorted_kmer_keys = sorted(master_kmer_dict.keys())
        # Using dict directly is faster if order doesn't strictly matter or can be handled later
        kmer_matrix_df = pd.DataFrame.from_dict(
            master_kmer_dict,
            orient="index",  # k-mers as rows
            columns=strain_names,  # strains as columns
            dtype=bool,  # Ensure boolean type
        )
        # kmer_matrix_df = kmer_matrix_df.reindex(sorted_kmer_keys) # Apply sort if using sorted_kmer_keys

        return kmer_matrix_df

    def _save_database_to_parquet(self, database_df: pd.DataFrame) -> None:
        """
        Saves the k-mer database DataFrame to a Parquet file.
        """
        output_path = self.base_path / (self.output_db_name + ".db.parquet")
        logger.info(f"Saving k-mer database to (Parquet format): {output_path}")
        try:
            database_df.to_parquet(output_path, index=True)
            logger.info("Database saved successfully to Parquet.")
        except Exception as e:
            logger.error(
                f"Failed to save database to {output_path} (Parquet format): {e}"
            )
            raise

    def create_database(self) -> None:
        """
        Main public method to orchestrate the entire database creation process.
        """
        logger.info("Starting k-mer database creation workflow.")

        genome_files, metadata_file_path = self._get_genome_file_list()
        if not genome_files:
            logger.error("No genome files found or specified. Cannot build database.")
            return

        logger.info(f"Found {len(genome_files)} genome files to process.")

        strain_identifiers = self._get_genome_names_for_files(
            genome_files, metadata_file_path
        )
        if not strain_identifiers:
            logger.error("Could not determine strain identifiers for genome files.")
            return

        kmer_database_df = self._build_kmer_database_parallel(
            genome_files, strain_identifiers
        )

        if kmer_database_df.empty:
            logger.warning(
                "K-mer database construction resulted in an empty DataFrame."
            )
        else:
            logger.info(
                f"Constructed k-mer database DataFrame with shape: {kmer_database_df.shape} "
                f"(kmers x strains)."
            )

        self._save_database_to_parquet(kmer_database_df)
        logger.info("K-mer database creation workflow finished.")


def get_cli_parser() -> argparse.ArgumentParser:
    """
    Configures and returns the ArgumentParser for the script.
    """
    parser = argparse.ArgumentParser(
        description="StrainR Database Builder: Downloads genomes and creates a k-mer presence/absence database.",
        formatter_class=argparse.ArgumentDefaultsHelpFormatter,
    )
    genome_source_group = parser.add_mutually_exclusive_group(required=True)
    genome_source_group.add_argument(
        "-t",
        "--taxid",
        type=str,
        help="Species taxonomic ID from NCBI from which all strains will be downloaded.",
    )
    genome_source_group.add_argument(
        "-f",
        "--assembly_accessions",
        type=str,
        help="Path to a file listing assembly accessions (one per line) to download from NCBI.",
    )
    genome_source_group.add_argument(
        "-g",
        "--genus",
        type=str,
        help="Genus name for which to download genomes from NCBI.",
    )
    genome_source_group.add_argument(
        "--custom",
        type=str,
        help="Path to a folder containing custom genome FASTA files (.fna, .fna.gz) for database creation.",
    )

    parser.add_argument(
        "-k",
        "--kmerlen",
        type=int,
        default=31,
        help="Length of k-mers to extract. Default: 31, suitable for bacterial genomes.",
<<<<<<< HEAD
        "-k",
        "--kmerlen",
        type=int,
        default=31,
        help="Length of k-mers to extract. Default: 31, suitable for bacterial genomes.",
=======
>>>>>>> 30fcc95f
    )
    parser.add_argument(
        "-l",
        "--assembly_levels",
        choices=["complete", "chromosome", "scaffold", "contig"],
        type=str,
        default="complete",
        help="Assembly level(s) of genomes to download from NCBI (e.g., 'contig' includes 'complete', 'chromosome', 'scaffold').",
    )
    parser.add_argument(
        "-s",
        "--source",
        choices=["refseq", "genbank"],
        type=str,
        default="refseq",
        help="NCBI database source for downloads (refseq or genbank).",
    )
    parser.add_argument(
        "-p",
        "--procs",
        type=int,
        default=4,
        help="Number of processor cores to use for parallel tasks.",
    )
    parser.add_argument(
        "-o",
        "--out",
        type=str,
        default="strainr_kmer_database",
        help="Output name prefix for the database file (e.g., 'my_db' -> 'my_db.db.parquet').",
    )
    parser.add_argument(
        "--unique-taxid",
        action="store_true",
        help="Flag to only include genomes from NCBI that have a unique strain-level taxonomic ID.",
    )
    parser.add_argument(
        "--skip-n-kmers",
        action="store_true",
        help="If set, k-mers containing 'N' (ambiguous) bases will be excluded from the database.",
    )
<<<<<<< HEAD
    parser.add_argument(
        "--skip-n-kmers",
        action="store_true",
        help="If set, k-mers containing 'N' (ambiguous) bases will be excluded from the database.",
    )
=======
>>>>>>> 30fcc95f
    return parser


if __name__ == "__main__":
    logger.info("Strainr Database Building Script Started.")
<<<<<<< HEAD
    logger.info("Strainr Database Building Script Started.")
=======
>>>>>>> 30fcc95f

    arg_parser = get_cli_parser()
    cli_args = arg_parser.parse_args()

    try:
        builder = DatabaseBuilder(args=cli_args)
        builder.create_database()
    except Exception as e:
        logger.critical(
            f"A critical error occurred during database creation: {e}", exc_info=True
        )
        sys.exit(1)

    logger.info("StrainR Database Building Script Finished Successfully.")<|MERGE_RESOLUTION|>--- conflicted
+++ resolved
@@ -20,8 +20,7 @@
   The `--skip-n-kmers` flag can be used to exclude such k-mers.
 - K-mer Length: The default k-mer length is 31 (configurable via `--kmerlen`),
   a common choice for bacterial genomes balancing specificity and sensitivity.
-<<<<<<< HEAD
-
+  
 K-mer Strategy:
 - Canonical K-mers: The database stores canonical k-mers (the lexicographically
   smaller of a k-mer and its reverse complement) to ensure strand-insensitivity
@@ -30,36 +29,18 @@
   The `--skip-n-kmers` flag can be used to exclude such k-mers.
 - K-mer Length: The default k-mer length is 31 (configurable via `--kmerlen`),
   a common choice for bacterial genomes balancing specificity and sensitivity.
-
-K-mer Strategy:
-- Canonical K-mers: The database stores canonical k-mers (the lexicographically
-  smaller of a k-mer and its reverse complement) to ensure strand-insensitivity
-  during classification.
-- Ambiguous Bases ('N'): By default, k-mers containing 'N' bases are included.
-  The `--skip-n-kmers` flag can be used to exclude such k-mers.
-- K-mer Length: The default k-mer length is 31 (configurable via `--kmerlen`),
-  a common choice for bacterial genomes balancing specificity and sensitivity.
-=======
->>>>>>> 30fcc95f
 """
 
 import argparse
 import logging
 import multiprocessing as mp  # Added
-<<<<<<< HEAD
-import multiprocessing as mp  # Added
-=======
->>>>>>> 30fcc95f
+
 import pathlib
 import sys
 import tempfile
 from collections import Counter, defaultdict
 from functools import partial
 from pathlib import Path
-<<<<<<< HEAD
-from pathlib import Path
-=======
->>>>>>> 30fcc95f
 from typing import Any, Dict, List, Optional, Set, Tuple
 
 import ncbi_genome_download as ngd
@@ -86,10 +67,7 @@
 try:
     from kmer_counter_rs import extract_kmers_rs
 
-<<<<<<< HEAD
-
-=======
->>>>>>> 30fcc95f
+
     _extract_kmers_func = extract_kmers_rs
     _RUST_KMER_COUNTER_AVAILABLE = True
     logger.info(
@@ -111,10 +89,7 @@
     generation and saving.
     """
 
-<<<<<<< HEAD
-
-=======
->>>>>>> 30fcc95f
+
     PY_RC_TRANSLATE_TABLE = bytes.maketrans(b"ACGTN", b"TGCAN")
 
     def __init__(self, args: argparse.Namespace) -> None:
@@ -429,38 +404,7 @@
         # If kmer_counter_rs behavior is uncertain or needs to be raw, ensure downstream
         # classification tools are aligned, or add an explicit canonicalization step here
         # (though that would preferably be handled by the Rust library itself for performance).
-<<<<<<< HEAD
-        # DEV NOTE / BIOINFORMATICS INTEGRITY:
-        # The Rust k-mer extraction function (`kmer_counter_rs.extract_kmers_rs`)
-        # is assumed to return CANONICAL k-mers (the lexicographically smaller of
-        # a k-mer and its reverse complement).
-        # This is crucial for consistency with the classification step, which typically
-        # processes reads by generating canonical k-mers to ensure strand-insensitivity.
-        # If the Rust implementation does not provide canonical k-mers, or provides
-        # raw k-mers, this could lead to mismatches during classification unless
-        # the k-mers from reads are also processed in the exact same (raw) way.
-        # The Python fallback in this script (`_py_extract_canonical_kmers` logic within
-        # `_extract_kmers_from_bytes`) *does* generate canonical k-mers.
-        # If kmer_counter_rs behavior is uncertain or needs to be raw, ensure downstream
-        # classification tools are aligned, or add an explicit canonicalization step here
-        # (though that would preferably be handled by the Rust library itself for performance).
-        if _extract_kmers_func is not None:  # Rust path
-        # DEV NOTE / BIOINFORMATICS INTEGRITY:
-        # The Rust k-mer extraction function (`kmer_counter_rs.extract_kmers_rs`)
-        # is assumed to return CANONICAL k-mers (the lexicographically smaller of
-        # a k-mer and its reverse complement).
-        # This is crucial for consistency with the classification step, which typically
-        # processes reads by generating canonical k-mers to ensure strand-insensitivity.
-        # If the Rust implementation does not provide canonical k-mers, or provides
-        # raw k-mers, this could lead to mismatches during classification unless
-        # the k-mers from reads are also processed in the exact same (raw) way.
-        # The Python fallback in this script (`_py_extract_canonical_kmers` logic within
-        # `_extract_kmers_from_bytes`) *does* generate canonical k-mers.
-        # If kmer_counter_rs behavior is uncertain or needs to be raw, ensure downstream
-        # classification tools are aligned, or add an explicit canonicalization step here
-        # (though that would preferably be handled by the Rust library itself for performance).
-=======
->>>>>>> 30fcc95f
+
         if _extract_kmers_func is not None:  # Rust path
             try:
                 # Assuming Rust version already returns canonical k-mers or raw if specified by its own logic
@@ -471,16 +415,7 @@
                         kmer for kmer in kmers_from_rust if b"N" not in kmer
                     ]  # N is already uppercase due to upper_sequence_bytes
                 return kmers_from_rust
-<<<<<<< HEAD
-                kmers_from_rust = _extract_kmers_func(upper_sequence_bytes, k)
-                if self.args.skip_n_kmers:
-                    # Assuming kmer_counter_rs returns a list of bytes objects
-                    kmers_from_rust = [
-                        kmer for kmer in kmers_from_rust if b"N" not in kmer
-                    ]  # N is already uppercase due to upper_sequence_bytes
-                return kmers_from_rust
-=======
->>>>>>> 30fcc95f
+
             except Exception as e:  # pragma: no cover - runtime fallback
                 logger.error(
                     f"Rust k-mer extraction failed: {e}. Falling back to Python canonical implementation."
@@ -506,42 +441,18 @@
                 kmers_list.append(
                     kmer_candidate_bytes if kmer_candidate_bytes <= rc_kmer else rc_kmer
                 )
-<<<<<<< HEAD
-                kmer_candidate_bytes = seq_view[
-                    i : i + k
-                ].tobytes()  # kmer candidate before canonicalization
-
-                if (
-                    self.args.skip_n_kmers and b"N" in kmer_candidate_bytes
-                ):  # Check for 'N'
-                    continue
-
-                rc_kmer = self._py_reverse_complement_db(kmer_candidate_bytes)
-                kmers_list.append(
-                    kmer_candidate_bytes if kmer_candidate_bytes <= rc_kmer else rc_kmer
-                )
-=======
->>>>>>> 30fcc95f
+
         return kmers_list
 
     def _process_single_fasta_for_kmers(
         self,
-        genome_file_info: Tuple[
-            pathlib.Path, str, int
-        ],  # (file_path, strain_name, strain_idx)
-<<<<<<< HEAD
         genome_file_info: Tuple[
             pathlib.Path, str, int
         ],  # (file_path, strain_name, strain_idx)
         kmer_length: int,
         # num_total_strains: int, # No longer needed for this worker's direct task
     ) -> Tuple[str, int, Set[bytes]]:  # (strain_name, strain_idx, strain_kmers_set)
-    ) -> Tuple[str, int, Set[bytes]]:  # (strain_name, strain_idx, strain_kmers_set)
-=======
-        kmer_length: int,
-        # num_total_strains: int, # No longer needed for this worker's direct task
-    ) -> Tuple[str, int, Set[bytes]]:  # (strain_name, strain_idx, strain_kmers_set)
->>>>>>> 30fcc95f
+
         """
         Extracts k-mers from a single FASTA file for one strain and returns them as a set.
 
@@ -569,35 +480,19 @@
                     seq_bytes = seq_str.encode(
                         "utf-8"
                     )  # Make sure this is compatible with _extract_kmers_from_bytes
-<<<<<<< HEAD
-                    seq_bytes = seq_str.encode(
-                        "utf-8"
-                    )  # Make sure this is compatible with _extract_kmers_from_bytes
-=======
->>>>>>> 30fcc95f
+
 
                     # _extract_kmers_from_bytes now handles making sequence uppercase and canonical if Python fallback
                     kmers_from_seq = self._extract_kmers_from_bytes(
                         seq_bytes, kmer_length
                     )
                     strain_kmers.update(kmers_from_seq)  # update with list of bytes
-<<<<<<< HEAD
-                    kmers_from_seq = self._extract_kmers_from_bytes(
-                        seq_bytes, kmer_length
-                    )
-                    strain_kmers.update(kmers_from_seq)  # update with list of bytes
-=======
->>>>>>> 30fcc95f
+
         except Exception as e:
             logger.error(
                 f"Error processing FASTA file {genome_file} for strain {strain_name}: {e}"
             )
-<<<<<<< HEAD
-            logger.error(
-                f"Error processing FASTA file {genome_file} for strain {strain_name}: {e}"
-            )
-=======
->>>>>>> 30fcc95f
+
             # Depending on desired robustness, could return empty set or re-raise
             # For now, return empty set for this genome on error to not halt entire batch
             return strain_name, strain_idx, set()
@@ -605,12 +500,7 @@
         logger.debug(
             f"Extracted {len(strain_kmers)} unique k-mers for strain '{strain_name}'."
         )
-<<<<<<< HEAD
-        logger.debug(
-            f"Extracted {len(strain_kmers)} unique k-mers for strain '{strain_name}'."
-        )
-=======
->>>>>>> 30fcc95f
+
         return strain_name, strain_idx, strain_kmers
 
     def _build_kmer_database_parallel(
@@ -640,11 +530,7 @@
         # A very rough threshold, e.g. 1 billion k-mers might take ~30GB for just kmer bytes
         if estimated_total_unique_kmers_approx > 500_000_000:  # 500 million k-mers
             logger.warning(
-<<<<<<< HEAD
-        if estimated_total_unique_kmers_approx > 500_000_000:  # 500 million k-mers
-            logger.warning(
-=======
->>>>>>> 30fcc95f
+
                 f"Processing {num_genomes} genomes. Estimated total unique k-mers could be very large, "
                 "potentially leading to high memory usage during in-memory aggregation. "
                 "Monitor memory closely."
@@ -665,12 +551,7 @@
             logger.info(
                 "Starting parallel k-mer extraction (results collected in memory)."
             )
-<<<<<<< HEAD
-            logger.info(
-                "Starting parallel k-mer extraction (results collected in memory)."
-            )
-=======
->>>>>>> 30fcc95f
+
             # Results from worker: (strain_name, strain_idx, strain_kmers_set)
             for result in tqdm(
                 pool.imap_unordered(worker_function, tasks),
@@ -688,22 +569,13 @@
         total_kmers_to_aggregate = sum(
             len(s_kmers) for _, _, s_kmers in extraction_results
         )
-<<<<<<< HEAD
-        total_kmers_to_aggregate = sum(
-            len(s_kmers) for _, _, s_kmers in extraction_results
-        )
-=======
->>>>>>> 30fcc95f
+
 
         for res_strain_name, res_strain_idx, strain_kmers_set in tqdm(
             extraction_results,
             total=len(extraction_results),  # This total is for number of genomes
             desc="Aggregating k-mers (genome by genome)",
-<<<<<<< HEAD
-            total=len(extraction_results),  # This total is for number of genomes
-            desc="Aggregating k-mers (genome by genome)",
-=======
->>>>>>> 30fcc95f
+
         ):
             # Could make inner loop tqdm for kmer-level progress, but might be too verbose
             # for kmer_bytes in tqdm(strain_kmers_set, desc=f"Aggregating {res_strain_name}", leave=False):
@@ -826,14 +698,7 @@
         type=int,
         default=31,
         help="Length of k-mers to extract. Default: 31, suitable for bacterial genomes.",
-<<<<<<< HEAD
-        "-k",
-        "--kmerlen",
-        type=int,
-        default=31,
-        help="Length of k-mers to extract. Default: 31, suitable for bacterial genomes.",
-=======
->>>>>>> 30fcc95f
+
     )
     parser.add_argument(
         "-l",
@@ -875,23 +740,13 @@
         action="store_true",
         help="If set, k-mers containing 'N' (ambiguous) bases will be excluded from the database.",
     )
-<<<<<<< HEAD
-    parser.add_argument(
-        "--skip-n-kmers",
-        action="store_true",
-        help="If set, k-mers containing 'N' (ambiguous) bases will be excluded from the database.",
-    )
-=======
->>>>>>> 30fcc95f
+
     return parser
 
 
 if __name__ == "__main__":
     logger.info("Strainr Database Building Script Started.")
-<<<<<<< HEAD
-    logger.info("Strainr Database Building Script Started.")
-=======
->>>>>>> 30fcc95f
+
 
     arg_parser = get_cli_parser()
     cli_args = arg_parser.parse_args()
