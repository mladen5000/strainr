--- conflicted
+++ resolved
@@ -18,13 +18,9 @@
 import multiprocessing as mp
 import pathlib
 import sys
-<<<<<<< HEAD
-from collections import Counter
-=======
-import tempfile # Added
-import multiprocessing as mp # Added
-from collections import defaultdict, Counter # Ensured Counter is here
->>>>>>> a4995603
+import tempfile  # Added
+import multiprocessing as mp  # Added
+from collections import Counter, Counter  # Ensured Counter is here
 from functools import partial
 from typing import Any, Dict, List, Optional, Set, Tuple
 
@@ -347,30 +343,12 @@
 
     def _process_single_fasta_for_kmers(
         self,
-<<<<<<< HEAD
-        genome_file_info: Tuple[pathlib.Path, str, int],
+        genome_file_info: Tuple[  # (file_path, strain_name, strain_idx, temp_file_path)
+            pathlib.Path, str, int, pathlib.Path
+        ],
         kmer_length: int,
         num_total_strains: int,
-    ) -> Tuple[str, int, Set[bytes]]:
-        """
-        Extracts unique k-mers (as bytes) from one FASTA file.
-        """
-        genome_file, strain_name, strain_idx = genome_file_info
-        strain_kmers: Set[bytes] = set()
-        with open_file_transparently(genome_file) as f_handle:
-            for record in SeqIO.parse(f_handle, "fasta"):
-                # Note: staticmethod, so no extra `self` is passed
-                strain_kmers |= DatabaseBuilder.fast_kmers_numpy(
-                    str(record.seq), kmer_length
-                )
-        return strain_name, strain_idx, strain_kmers
-=======
-        genome_file_info: Tuple[ # (file_path, strain_name, strain_idx, temp_file_path)
-            pathlib.Path, str, int, pathlib.Path
-        ], 
-        kmer_length: int,
-        num_total_strains: int,
-    ) -> Tuple[ # (strain_name, strain_idx, count_written, temp_file_path)
+    ) -> Tuple[  # (strain_name, strain_idx, count_written, temp_file_path)
         str, int, int, pathlib.Path
     ]:
         """
@@ -378,7 +356,7 @@
 
         Args:
             genome_file_info: Tuple containing the path to the FASTA file,
-                              the assigned strain name, its column index, 
+                              the assigned strain name, its column index,
                               and the path to the temporary file for writing k-mers.
             kmer_length: The length of k-mers to extract.
             num_total_strains: Total number of strains (for context).
@@ -386,7 +364,9 @@
         Returns:
             A tuple: (strain_name, strain_idx, count_of_unique_kmers_written, temp_file_path).
         """
-        genome_file, strain_name, strain_idx, _ = genome_file_info # temp_file_path is extracted inside later
+        genome_file, strain_name, strain_idx, _ = (
+            genome_file_info  # temp_file_path is extracted inside later
+        )
         logger.debug(
             f"Processing {genome_file} for strain '{strain_name}' (index {strain_idx})."
         )
@@ -395,7 +375,9 @@
         # Using set is more memory efficient if just checking presence for this one strain
         strain_kmers: Set[bytes] = set()
         # temp_file_path is a new argument passed via worker_function partial, part of genome_file_info
-        temp_file_path = genome_file_info[3] # (file_path, strain_name, strain_idx, temp_file_path)
+        temp_file_path = genome_file_info[
+            3
+        ]  # (file_path, strain_name, strain_idx, temp_file_path)
 
         with open_file_transparently(genome_file) as f_handle:
             for record in SeqIO.parse(f_handle, "fasta"):
@@ -409,19 +391,20 @@
                     for i in range(len(sequence_bytes) - kmer_length + 1):
                         kmer = seq_view[i : i + kmer_length].tobytes()
                         strain_kmers.add(kmer)
-        
+
         # Write unique k-mers to the temporary file
         count_written = 0
         with open(temp_file_path, "w", encoding="utf-8") as f:
             for kmer_bytes in strain_kmers:
                 try:
-                    f.write(kmer_bytes.decode('utf-8') + "\n")
-                    count_written +=1
+                    f.write(kmer_bytes.decode("utf-8") + "\n")
+                    count_written += 1
                 except UnicodeDecodeError:
-                    logger.warning(f"Skipping k-mer that is not UTF-8 decodable in {genome_file}: {kmer_bytes!r}")
-        
+                    logger.warning(
+                        f"Skipping k-mer that is not UTF-8 decodable in {genome_file}: {kmer_bytes!r}"
+                    )
+
         return strain_name, strain_idx, count_written, temp_file_path
->>>>>>> a4995603
 
     def _build_kmer_database_parallel(
         self, genome_files: List[pathlib.Path], strain_names: List[str]
@@ -441,45 +424,6 @@
             f"Starting k-mer extraction for {len(genome_files)} genomes using {self.args.procs} processes."
         )
 
-<<<<<<< HEAD
-        tasks = [
-            (genome_files[i], strain_names[i], i) for i in range(len(genome_files))
-        ]
-        worker = partial(
-            self._process_single_fasta_for_kmers,
-            kmer_length=self.args.kmerlen,
-            num_total_strains=len(strain_names),
-        )
-
-        strain_kmer_sets = []
-        with mp.Pool(processes=self.args.procs) as pool:
-            for strain_name, strain_idx, strain_kmers in tqdm(
-                pool.imap_unordered(worker, tasks),
-                total=len(tasks),
-                desc="Extracting k-mers",
-            ):
-                strain_kmer_sets.append((strain_idx, strain_kmers))
-
-        # Sort so that the column order matches strain_names
-        strain_kmer_sets.sort()
-        only_kmer_sets = [x[1] for x in strain_kmer_sets]
-
-        logger.info("Building global k-mer set.")
-        all_kmers = set().union(*only_kmer_sets)  # union of all sets
-        all_kmers = sorted(all_kmers)
-        kmer_index = {kmer: i for i, kmer in enumerate(all_kmers)}
-
-        matrix = np.zeros((len(all_kmers), len(strain_names)), dtype=bool)
-        for col, kset in enumerate(only_kmer_sets):
-            idxs = [kmer_index[k] for k in kset]
-            matrix[idxs, col] = True
-
-        # all_kmers is already a list of Python bytes, so just decode if you want strings
-        try:
-            kmer_labels = [k.decode("ascii") for k in all_kmers]
-        except:
-            kmer_labels = all_kmers  # leave as bytes if non-ASCII appear
-=======
         # This dictionary will store all unique k-mers found across all genomes
         # and for each k-mer, a boolean numpy array indicating presence/absence in strains
         # {kmer_bytes: np.array([False, True, False, ...])}
@@ -494,59 +438,90 @@
             with tempfile.TemporaryDirectory(prefix="strainr_kmers_") as temp_dir_name:
                 logger.info(f"Created temporary directory for k-mers: {temp_dir_name}")
                 temp_dir_path = pathlib.Path(temp_dir_name)
-                
+
                 tasks = []
                 for i in range(len(genome_files)):
                     # Generate a unique temp file path for each genome
                     temp_file_for_genome = temp_dir_path / f"strain_{i}_kmers.txt"
                     # Task now includes the temp_file_path for the worker
-                    tasks.append( (genome_files[i], strain_names[i], i, temp_file_for_genome) )
+                    tasks.append((
+                        genome_files[i],
+                        strain_names[i],
+                        i,
+                        temp_file_for_genome,
+                    ))
 
                 # Use functools.partial to pass fixed arguments to the worker function
                 # _process_single_fasta_for_kmers now expects genome_file_info to contain the temp_file_path
                 worker_function = partial(
                     self._process_single_fasta_for_kmers,
                     kmer_length=self.args.kmerlen,
-                    num_total_strains=len(strain_names), # This arg is still part of the partial
-                )
-                
+                    num_total_strains=len(
+                        strain_names
+                    ),  # This arg is still part of the partial
+                )
+
                 with mp.Pool(processes=self.args.procs) as pool:
-                    logger.info("Starting parallel k-mer extraction to temporary files.")
+                    logger.info(
+                        "Starting parallel k-mer extraction to temporary files."
+                    )
                     # Results from worker: (strain_name, strain_idx, unique_kmer_count, temp_file_path_used)
                     extraction_results = list(
                         tqdm(
-                            pool.imap_unordered(worker_function, tasks), # tasks now include temp_file_path in the tuple
+                            pool.imap_unordered(
+                                worker_function, tasks
+                            ),  # tasks now include temp_file_path in the tuple
                             total=len(tasks),
                             desc="Extracting k-mers to temp files",
                         )
                     )
-                
-                for res_strain_name, res_strain_idx, res_count, res_temp_file_path in extraction_results:
-                    logger.debug(f"Strain {res_strain_name} (idx {res_strain_idx}) wrote {res_count} k-mers to {res_temp_file_path}")
+
+                for (
+                    res_strain_name,
+                    res_strain_idx,
+                    res_count,
+                    res_temp_file_path,
+                ) in extraction_results:
+                    logger.debug(
+                        f"Strain {res_strain_name} (idx {res_strain_idx}) wrote {res_count} k-mers to {res_temp_file_path}"
+                    )
                     # Store strain_idx and the path of the temporary file for the aggregation step
-                    processed_info_for_aggregation.append( (res_strain_idx, res_temp_file_path) )
-
-                logger.info("Aggregating k-mers from temporary files into database matrix.")
+                    processed_info_for_aggregation.append((
+                        res_strain_idx,
+                        res_temp_file_path,
+                    ))
+
+                logger.info(
+                    "Aggregating k-mers from temporary files into database matrix."
+                )
                 # New aggregation step from temporary files - loop will be here
-                for strain_idx, temp_file in tqdm(processed_info_for_aggregation, desc="Aggregating k-mers from files"):
-                    if not temp_file.exists(): 
-                        logger.warning(f"Temporary k-mer file {temp_file} not found for strain index {strain_idx}. Skipping.")
+                for strain_idx, temp_file in tqdm(
+                    processed_info_for_aggregation, desc="Aggregating k-mers from files"
+                ):
+                    if not temp_file.exists():
+                        logger.warning(
+                            f"Temporary k-mer file {temp_file} not found for strain index {strain_idx}. Skipping."
+                        )
                         continue
-                    
+
                     with open(temp_file, "r", encoding="utf-8") as f:
                         for line in f:
                             kmer_str = line.strip()
-                            if kmer_str: 
+                            if kmer_str:
                                 try:
-                                    kmer_bytes = kmer_str.encode('utf-8')
+                                    kmer_bytes = kmer_str.encode("utf-8")
                                     master_kmer_dict[kmer_bytes][strain_idx] = True
-                                except UnicodeEncodeError: 
-                                    logger.error(f"Could not encode k-mer string '{kmer_str}' from {temp_file} back to bytes. Skipping.")
+                                except UnicodeEncodeError:
+                                    logger.error(
+                                        f"Could not encode k-mer string '{kmer_str}' from {temp_file} back to bytes. Skipping."
+                                    )
         finally:
             # This block executes whether the try block succeeded or failed.
             # The TemporaryDirectory context manager handles cleanup of the directory
             # itself automatically when the 'with' block is exited.
-            logger.info("Cleanup of temporary k-mer directory (if created) is handled by TemporaryDirectory context manager.")
+            logger.info(
+                "Cleanup of temporary k-mer directory (if created) is handled by TemporaryDirectory context manager."
+            )
 
         if not master_kmer_dict:
             logger.warning(
@@ -567,10 +542,8 @@
             dtype=bool,  # Ensure boolean type
         )
         # kmer_matrix_df = kmer_matrix_df.reindex(sorted_kmer_keys) # Apply sort if using sorted_kmer_keys
->>>>>>> a4995603
-
-        df = pd.DataFrame(matrix, index=kmer_labels, columns=strain_names)
-        return df
+
+        return kmer_matrix_df
 
     def _save_database_to_parquet(self, database_df: pd.DataFrame) -> None:
         """
