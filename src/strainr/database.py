"""
K-mer database management for strain classification.
"""

import pathlib
from pathlib import Path
<<<<<<< HEAD
from typing import Any, Dict, List, Optional, Union  # Tuple removed
=======
from typing import Any, Dict, List, Optional, Union
>>>>>>> 517ce4cf

import numpy as np
import pandas as pd


class StrainKmerDatabase:  # Renamed from StrainKmerDb
    """
    Represents a database of k-mers and their corresponding strain frequency vectors.

    This class loads a k-mer database from a Parquet file. The DataFrame stored in Parquet
    is expected to have k-mers as its index (typically strings or bytes) and strain names
    as its columns. The values should be counts or frequencies (convertible to uint8).

    Attributes:
<<<<<<< HEAD
        database_filepath (pathlib.Path): Absolute path to the database file.
=======
        database_path (pathlib.Path): Absolute path to the database file.
>>>>>>> 517ce4cf
        kmer_length (int): The length of k-mers in the database. Determined from data
                           if not provided, or validated if provided.
        kmer_to_counts_map (Dict[bytes, np.ndarray]): A dictionary mapping each k-mer (bytes)
                                             to its count vector (np.ndarray[np.uint8]).
        strain_names (List[str]): A list of strain names present in the database.
        num_strains (int): The number of strains in the database.
        num_kmers (int): The number of unique k-mers successfully loaded into the database.
    """

    def __init__(
        self,
<<<<<<< HEAD
        database_filepath: Union[str, pathlib.Path],
=======
        database_path: Union[str, pathlib.Path],
>>>>>>> 517ce4cf
        expected_kmer_length: Optional[int] = None,
    ) -> None:
        """
        Initializes and loads the StrainKmerDatabase from a file.

        Args:
<<<<<<< HEAD
            database_filepath: Path to the Parquet file containing the k-mer database.
=======
            database_path: Path to the Parquet file containing the k-mer database.
>>>>>>> 517ce4cf
                               The DataFrame stored in Parquet should have k-mers (strings or bytes)
                               as its index and strain names (strings) as its columns.
                               Cell values should be numeric and convertible to `np.uint8`.
            expected_kmer_length: Optional. If provided, this length is enforced. K-mers in the
                                  database must match this length. If None, the k-mer length is
                                  inferred from the first k-mer in the database and then
                                  enforced for all other k-mers.

        Raises:
<<<<<<< HEAD
            FileNotFoundError: If the `database_filepath` does not exist or is not a file.
=======
            FileNotFoundError: If the `database_path` does not exist or is not a file.
>>>>>>> 517ce4cf
            ValueError: If the database is empty, if k-mers have inconsistent lengths,
                        if `expected_kmer_length` is provided and does not match the k-mer
                        lengths in the file, or if other data validation checks fail.
            TypeError: If the data in the DataFrame is not of the expected type (e.g., k-mer
                       index contains types other than str/bytes, or counts are not
                       convertible to uint8).
            RuntimeError: For lower-level issues during file reading (e.g., corrupted Parquet file),
                          often wrapping underlying exceptions like `IOError`, `ValueError`,
                          or specific PyArrow errors.
        """
<<<<<<< HEAD
        self.database_filepath = pathlib.Path(
            database_filepath
        ).resolve()  # Resolve for absolute path
        if not self.database_filepath.is_file():
            raise FileNotFoundError(
                f"Database file not found or is not a file: {self.database_filepath}"
            )
=======
        self.database_path = (
            Path(database_path).resolve().expanduser()
        )  # Use resolve for absolute path
        self.kmer_length = expected_kmer_length
>>>>>>> 517ce4cf

        # Initialize attributes
        self.kmer_length: int = 0
        self.kmer_to_counts_map: Dict[bytes, np.ndarray] = {}  # Explicit type
        self.strain_names: List[str] = []
<<<<<<< HEAD
=======
        self.kmer_to_counts_map: KmerCountDict = {}  # Dict[bytes, CountVector]
>>>>>>> 517ce4cf
        self.num_strains: int = 0
        self.num_kmers: int = 0

        self._load_database(expected_kmer_length)

        print(
<<<<<<< HEAD
            f"Successfully loaded database from {self.database_filepath}\n"
=======
            f"Successfully loaded database from {self.database_path}\n"
>>>>>>> 517ce4cf
            f" - K-mer length: {self.kmer_length}\n"
            f" - Number of k-mers: {self.num_kmers}\n"
            f" - Number of strains: {self.num_strains}\n"
            f" - Strain names preview: {', '.join(self.strain_names[:5])}{'...' if len(self.strain_names) > 5 else ''}"
        )
<<<<<<< HEAD

    def _load_database(self, expected_kmer_length: Optional[int]) -> None:
        """
        Internal method to load data from the Parquet database file.
        """
        print(
            f"Loading k-mer database from {self.database_filepath} (Parquet format)..."
        )
        try:
            kmer_strain_df: pd.DataFrame = pd.read_parquet(self.database_filepath)
        except (IOError, ValueError, pd.errors.EmptyDataError) as e:
            raise RuntimeError(
                f"Database file disappeared after validation: {self.database_path}"
            )
=======

    def __len__(self) -> int:
        return self.num_kmers

    def __contains__(self, kmer: bytes) -> bool:
        return kmer in self.kmer_to_counts_map

    def _load_database(self, expected_kmer_length: Optional[int]) -> None:
        """
            Internal method to load data from the Parquet database file.
        def _load_database(self, expected_kmer_length: Optional[int]) -> None:

            Internal method to load data from the Parquet database file.
        """
        print(f"Loading k-mer database from {self.database_path} (Parquet format)...")
        try:
            kmer_strain_df: pd.DataFrame = pd.read_parquet(self.database_path)

        except (IOError, ValueError, pd.errors.EmptyDataError) as e:
            kmer_strain_df: pd.DataFrame = pd.read_parquet(self.database_path)
>>>>>>> 517ce4cf
        except (IOError, ValueError, pd.errors.EmptyDataError) as e:
            raise RuntimeError(
                f"Failed to read or process Parquet database from {self.database_path}: {e}"
            ) from e
<<<<<<< HEAD
        except Exception as e:
            raise RuntimeError(
                f"Database file {self.database_filepath} vanished after initial check."
            ) from None
        except Exception as e:
            raise RuntimeError(
                f"An unexpected error occurred while reading Parquet file {self.database_filepath}: {e}"
=======
        except FileNotFoundError:
            raise RuntimeError(
                f"Database file {self.database_path} vanished after initial check."
            ) from None
        except Exception as e:
            print(f"Database file {self.database_path} vanished after initial check.")
        except Exception as e:
            raise RuntimeError(
                f"An unexpected error occurred while reading Parquet file {self.database_path}: {e}"
>>>>>>> 517ce4cf
            ) from e

        if not isinstance(kmer_strain_df, pd.DataFrame):
            raise RuntimeError(
<<<<<<< HEAD
                f"Data loaded from {self.database_filepath} is not a pandas DataFrame (type: {type(kmer_strain_df)})."
            )

        if kmer_strain_df.empty:
            raise ValueError(f"Loaded database is empty: {self.database_filepath}")
=======
                f"Data loaded from {self.database_path} is not a pandas DataFrame (type: {type(kmer_strain_df)})."
            )

        if kmer_strain_df.empty:
            raise ValueError(f"Loaded database is empty: {self.database_path}")
>>>>>>> 517ce4cf

        self.strain_names = list(kmer_strain_df.columns.astype(str))

        self.num_strains = len(self.strain_names)
        if self.num_strains == 0:
            raise ValueError("Database contains no strain information (no columns).")

        if kmer_strain_df.index.empty:
            raise ValueError("Database contains no k-mers (empty index).")
<<<<<<< HEAD

        if not kmer_strain_df.index.is_unique:
            print(
                f"Warning: K-mer index in {self.database_filepath} is not unique. Duplicates will be resolved by last occurrence when creating the lookup dictionary."
=======
        if kmer_strain_df.empty:
            raise ValueError(f"Loaded database is empty: {self.database_path}")

        self.strain_names = list(kmer_strain_df.columns.astype(str))

        self.num_strains = len(self.strain_names)
        if self.num_strains == 0:
            raise ValueError("Database contains no strain information (no columns).")

        if kmer_strain_df.index.empty:
            raise ValueError("Database contains no k-mers (empty index).")

        if not kmer_strain_df.index.is_unique:
            print(
                f"Warning: K-mer index in {self.database_path} is not unique. Duplicates will be resolved by last occurrence when creating the lookup dictionary."
>>>>>>> 517ce4cf
            )

        first_kmer_obj = kmer_strain_df.index[0]
        kmer_type_is_str: bool
        inferred_k_len: int
<<<<<<< HEAD
=======

>>>>>>> 517ce4cf
        if isinstance(first_kmer_obj, str):
            inferred_k_len = len(first_kmer_obj)
            kmer_type_is_str = True
        elif isinstance(first_kmer_obj, bytes):
            inferred_k_len = len(first_kmer_obj)
            kmer_type_is_str = False

<<<<<<< HEAD
=======
        first_kmer_obj = kmer_strain_df.index[0]
        kmer_type_is_str: bool
        inferred_k_len: int

        if isinstance(first_kmer_obj, str):
            inferred_k_len = len(first_kmer_obj)
            kmer_type_is_str = True
        elif isinstance(first_kmer_obj, bytes):
            inferred_k_len = len(first_kmer_obj)
            kmer_type_is_str = False
>>>>>>> 517ce4cf
        else:
            raise TypeError(
                f"Unsupported k-mer type in DataFrame index: {type(first_kmer_obj)}. Expected str or bytes."
            )

        if inferred_k_len == 0:
            raise ValueError(
                "First k-mer in database has zero length, which is invalid."
            )
<<<<<<< HEAD

        if expected_kmer_length is not None:
            if expected_kmer_length != inferred_k_len:
                raise ValueError(
                    f"Provided expected_kmer_length ({expected_kmer_length}) does not match "
                    f"length of first k-mer in database ({inferred_k_len})."
                )
            self.kmer_length = expected_kmer_length
        else:
            self.kmer_length = inferred_k_len
            print(f"K-mer length inferred from first k-mer: {self.kmer_length}")
=======
>>>>>>> 517ce4cf

        if self.kmer_length <= 0:
            raise ValueError(
                f"Determined k-mer length ({self.kmer_length}) must be positive."
            )

        temp_kmer_map: Dict[bytes, np.ndarray] = {}  # Explicit type
        try:
            count_matrix = kmer_strain_df.to_numpy(dtype=np.uint8)
        except ValueError as e:
            raise TypeError(
                f"Could not convert database values to count matrix (np.uint8). "
                f"Ensure all values are numeric and within 0-255. Error: {e}"
            ) from e

<<<<<<< HEAD
        skipped_kmers_count = 0

        for i, kmer_obj in enumerate(kmer_strain_df.index):
            kmer_bytes: bytes
            current_obj_len: int

=======
        self.kmer_to_counts_map.clear()
        skipped_kmers_count = 0

        for i, kmer_obj in enumerate(kmer_strain_df.index):
            # Validate type and encode if needed
>>>>>>> 517ce4cf
            if kmer_type_is_str:
                if not isinstance(kmer_obj, str):
                    print(
                        f"Warning: Inconsistent k-mer type at index {i}. Expected str, got {type(kmer_obj)}. Skipping."
                    )
                    skipped_kmers_count += 1
                    continue
<<<<<<< HEAD
                current_obj_len = len(kmer_obj)
                if current_obj_len != self.kmer_length:
                    print(
                        f"Warning: Inconsistent k-mer string length at index {i}. Expected {self.kmer_length}, k-mer '{kmer_obj}' has length {current_obj_len}. Skipping."
                    )
                    skipped_kmers_count += 1
                    continue
=======
                kmer_bytes = None
>>>>>>> 517ce4cf
                try:
                    kmer_bytes = kmer_obj.encode("utf-8")
                except UnicodeEncodeError as e:
                    print(
<<<<<<< HEAD
                        f"Warning: Failed to encode k-mer string '{kmer_obj}' (index {i}) to UTF-8 bytes. Error: {e}. Skipping."
                    )
                    skipped_kmers_count += 1
                    continue
            else:  # k-mer type is bytes
                if not isinstance(kmer_obj, bytes):
                    print(
                        f"Warning: Inconsistent k-mer type at index {i}. Expected bytes, got {type(kmer_obj)}. Skipping."
                    )
                    skipped_kmers_count += 1
                    continue
                kmer_bytes = kmer_obj
                current_obj_len = len(kmer_bytes)
                if current_obj_len != self.kmer_length:
                    print(
                        f"Warning: Inconsistent k-mer bytes length at index {i}. Expected {self.kmer_length}, k-mer {kmer_bytes!r} has length {current_obj_len}. Skipping."
                    )
                    skipped_kmers_count += 1
                    continue

            temp_kmer_map[kmer_bytes] = count_matrix[i]

        self.kmer_to_counts_map = temp_kmer_map
=======
                        f"Warning: Failed to encode k-mer '{kmer_obj}' (index {i}) to UTF-8 bytes: {e}. Skipping."
                    )
                    skipped_kmers_count += 1
                    continue
            else:
                if not isinstance(kmer_obj, bytes):
                    print(
                        f"Warning: Inconsistent k-mer type at index {i}. Expected bytes, got {type(kmer_obj)}. Skipping."
                    )
                    skipped_kmers_count += 1
                    continue
                kmer_bytes = kmer_obj

            # Validate length
            try:
                if self.kmer_length == len(kmer_bytes):
                    continue
            except ValueError as e:
                raise ValueError(
                    f"Warning: K-mer '{kmer_obj}' (index {i}) has inconsistent length: {len(kmer_bytes)}. Expected {self.kmer_length}. Skipping."
                )

                skipped_kmers_count += 1
                continue

            self.kmer_to_counts_map[kmer_bytes] = count_matrix[i]

>>>>>>> 517ce4cf
        self.num_kmers = len(self.kmer_to_counts_map)

        if (
            self.num_kmers == 0
            and not kmer_strain_df.index.empty
            and skipped_kmers_count == len(kmer_strain_df.index)
        ):
            raise ValueError(
<<<<<<< HEAD
                f"No k-mers were successfully loaded into the database from {self.database_filepath} "
=======
                f"No k-mers were successfully loaded into the database from {self.database_path} "
>>>>>>> 517ce4cf
                f"(all {skipped_kmers_count} k-mers from input were skipped). "
                "This is likely due to encoding issues or consistent length mismatches. Check warnings."
            )
        if skipped_kmers_count > 0:
            print(
                f"Warning: Skipped {skipped_kmers_count} k-mers during loading due to type, length, or encoding issues."
            )

<<<<<<< HEAD
=======
        print(
            f"Successfully loaded database: {self.num_strains} strains, "
            f"{self.num_kmers} k-mers (k={self.kmer_length}). "
            f"Skipped {skipped_kmers_count} k-mers during loading."
            if skipped_kmers_count > 0
            else ""
        )

>>>>>>> 517ce4cf
    def get_strain_counts_for_kmer(self, kmer: bytes) -> Optional[np.ndarray]:
        """
        Retrieves the strain count vector for a given k-mer.

        Args:
            kmer: The k-mer (bytes) to look up.

        Returns:
            A NumPy array (np.ndarray[np.uint8]) of counts for each strain if the
            k-mer is found, otherwise None.
        """
        if not isinstance(kmer, bytes):
            return None
<<<<<<< HEAD
        return self.kmer_to_counts_map.get(kmer)
=======
        return self.kmer_to_counts_map.get(
            kmer
        )  # A NumPy array (np.ndarray[np.uint8]) of counts for each strain if the k-mer is found, otherwise None.
>>>>>>> 517ce4cf

    def get_database_stats(self) -> Dict[str, Any]:
        """
        Get comprehensive statistics about the loaded k-mer database.

        Returns:
            A dictionary containing key database statistics:
                - "num_strains" (int): Number of strains in the database.
                - "num_kmers" (int): Number of unique k-mers loaded.
                - "kmer_length" (int): The validated length of k-mers in the database.
                - "database_filepath" (str): Absolute path to the database file.
                - "strain_names_preview" (List[str]): A preview of the first 5 strain names.
                - "total_strain_names" (int): Total count of strain names.
        """
        return {
            "num_strains": self.num_strains,
            "num_kmers": self.num_kmers,
            "kmer_length": self.kmer_length,
<<<<<<< HEAD
            "database_filepath": str(self.database_filepath),
=======
            "database_path": str(self.database_path),
>>>>>>> 517ce4cf
            "strain_names_preview": self.strain_names[:5],
            "total_strain_names": self.num_strains,
        }

    def validate_kmer_length(self, test_kmer: Union[str, bytes]) -> bool:
        """
        Validates if a given k-mer (string or bytes) matches the database's k-mer length.

        If the input `test_kmer` is a string, its direct length is checked.
        If it's bytes, its byte length is checked. This method does not perform
        encoding; it assumes the provided form (str or bytes) is what needs checking.

        Args:
            test_kmer: The k-mer (string or bytes) to validate.

        Returns:
            True if the length of `test_kmer` matches `self.kmer_length`,
            False otherwise. Returns False for non-str/bytes input.
        """

        if not isinstance(test_kmer, (str, bytes)):
            return False
        return len(test_kmer) == self.kmer_length

    def __len__(self) -> int:
        """Returns the number of unique k-mers in the database."""
        return self.num_kmers

    def __contains__(self, kmer: bytes) -> bool:
        """Checks if a k-mer (bytes) is present in the database."""
        if not isinstance(kmer, bytes):
            return False
        return kmer in self.kmer_to_counts_map


# Example Usage (adapted from StrainKmerDb in original kmer_database.py)
if __name__ == "__main__":
    dummy_kmers_str = [("A" * 4), ("C" * 4), ("G" * 4), ("T" * 4)]
    dummy_strains = ["ExampleStrain1", "ExampleStrain2"]
    dummy_data_np = np.array([[10, 5], [3, 12], [8, 8], [0, 15]], dtype=np.uint8)
    dummy_df_str_idx = pd.DataFrame(
        dummy_data_np, index=dummy_kmers_str, columns=dummy_strains
    )

    try:
        script_dir = pathlib.Path(__file__).parent
    except NameError:
        script_dir = pathlib.Path.cwd()
    dummy_db_output_dir = script_dir / "test_db_output_consolidated"
    dummy_db_output_dir.mkdir(exist_ok=True)

    dummy_db_path_str_parquet = (
        dummy_db_output_dir / "dummy_strain_kmer_db_str_idx.parquet"
    )
    dummy_df_str_idx.to_parquet(dummy_db_path_str_parquet, index=True)
    print(
        f"Created dummy Parquet database (string k-mers) at {dummy_db_path_str_parquet.resolve()}"
    )

    try:
        print(
            "\n--- Testing consolidated StrainKmerDatabase (inferred length) from Parquet ---"
        )
        # Use the new class name StrainKmerDatabase
        db_inferred = StrainKmerDatabase(dummy_db_path_str_parquet)
        kmer_to_find_bytes = b"AAAA"
        counts = db_inferred.get_strain_counts_for_kmer(kmer_to_find_bytes)
        print(f"Counts for {kmer_to_find_bytes.decode('utf-8', 'replace')}: {counts}")

        known_kmer_bytes = b"CCCC"
        if known_kmer_bytes in db_inferred:
            print(f"K-mer {known_kmer_bytes.decode()} is in the database.")

        print(f"Total k-mers in database: {len(db_inferred)}")
        print(f"Database stats: {db_inferred.get_database_stats()}")
        print(f"Is 'AAAA' valid length? {db_inferred.validate_kmer_length(b'AAAA')}")
        print(f"Is 'AAA' valid length? {db_inferred.validate_kmer_length(b'AAA')}")

        print("\n--- Testing with expected_kmer_length provided (from Parquet) ---")
        # Use the new class name StrainKmerDatabase
        db_expected_len = StrainKmerDatabase(
            dummy_db_path_str_parquet, expected_kmer_length=4
        )
        counts_2 = db_expected_len.get_strain_counts_for_kmer(b"GGGG")
        print(f"Counts for b'GGGG': {counts_2}")

    except Exception as e:
        print(f"An error occurred during Parquet database testing: {e}")
        import traceback

        traceback.print_exc()
    finally:
        if dummy_db_path_str_parquet.exists():
            dummy_db_path_str_parquet.unlink()
        if dummy_db_output_dir.exists() and not any(dummy_db_output_dir.iterdir()):
            dummy_db_output_dir.rmdir()
        print("\nCleaned up dummy Parquet database files and directory (if empty).")<|MERGE_RESOLUTION|>--- conflicted
+++ resolved
@@ -4,11 +4,7 @@
 
 import pathlib
 from pathlib import Path
-<<<<<<< HEAD
-from typing import Any, Dict, List, Optional, Union  # Tuple removed
-=======
 from typing import Any, Dict, List, Optional, Union
->>>>>>> 517ce4cf
 
 import numpy as np
 import pandas as pd
@@ -23,11 +19,15 @@
     as its columns. The values should be counts or frequencies (convertible to uint8).
 
     Attributes:
-<<<<<<< HEAD
         database_filepath (pathlib.Path): Absolute path to the database file.
-=======
+        kmer_length (int): The length of k-mers in the database. Determined from data
+                           if not provided, or validated if provided.
+        kmer_to_counts_map (Dict[bytes, np.ndarray]): A dictionary mapping each k-mer (bytes)
+                                             to its count vector (np.ndarray[np.uint8]).
+        strain_names (List[str]): A list of strain names present in the database.
+        num_strains (int): The number of strains in the database.
+        num_kmers (int): The number of unique k-mers successfully loaded into the database.
         database_path (pathlib.Path): Absolute path to the database file.
->>>>>>> 517ce4cf
         kmer_length (int): The length of k-mers in the database. Determined from data
                            if not provided, or validated if provided.
         kmer_to_counts_map (Dict[bytes, np.ndarray]): A dictionary mapping each k-mer (bytes)
@@ -39,22 +39,20 @@
 
     def __init__(
         self,
-<<<<<<< HEAD
         database_filepath: Union[str, pathlib.Path],
-=======
-        database_path: Union[str, pathlib.Path],
->>>>>>> 517ce4cf
         expected_kmer_length: Optional[int] = None,
     ) -> None:
+    def __init__(
+        self,
+        database_path: Union[str, pathlib.Path],
+        expected_kmer_length: Optional[int] = None,
+    ) -> None:
         """
         Initializes and loads the StrainKmerDatabase from a file.
+        Initializes and loads the StrainKmerDatabase from a file.
 
         Args:
-<<<<<<< HEAD
-            database_filepath: Path to the Parquet file containing the k-mer database.
-=======
             database_path: Path to the Parquet file containing the k-mer database.
->>>>>>> 517ce4cf
                                The DataFrame stored in Parquet should have k-mers (strings or bytes)
                                as its index and strain names (strings) as its columns.
                                Cell values should be numeric and convertible to `np.uint8`.
@@ -64,11 +62,7 @@
                                   enforced for all other k-mers.
 
         Raises:
-<<<<<<< HEAD
-            FileNotFoundError: If the `database_filepath` does not exist or is not a file.
-=======
             FileNotFoundError: If the `database_path` does not exist or is not a file.
->>>>>>> 517ce4cf
             ValueError: If the database is empty, if k-mers have inconsistent lengths,
                         if `expected_kmer_length` is provided and does not match the k-mer
                         lengths in the file, or if other data validation checks fail.
@@ -79,61 +73,28 @@
                           often wrapping underlying exceptions like `IOError`, `ValueError`,
                           or specific PyArrow errors.
         """
-<<<<<<< HEAD
-        self.database_filepath = pathlib.Path(
-            database_filepath
-        ).resolve()  # Resolve for absolute path
-        if not self.database_filepath.is_file():
-            raise FileNotFoundError(
-                f"Database file not found or is not a file: {self.database_filepath}"
-            )
-=======
         self.database_path = (
             Path(database_path).resolve().expanduser()
         )  # Use resolve for absolute path
         self.kmer_length = expected_kmer_length
->>>>>>> 517ce4cf
 
         # Initialize attributes
         self.kmer_length: int = 0
         self.kmer_to_counts_map: Dict[bytes, np.ndarray] = {}  # Explicit type
         self.strain_names: List[str] = []
-<<<<<<< HEAD
-=======
         self.kmer_to_counts_map: KmerCountDict = {}  # Dict[bytes, CountVector]
->>>>>>> 517ce4cf
         self.num_strains: int = 0
         self.num_kmers: int = 0
 
         self._load_database(expected_kmer_length)
 
         print(
-<<<<<<< HEAD
-            f"Successfully loaded database from {self.database_filepath}\n"
-=======
             f"Successfully loaded database from {self.database_path}\n"
->>>>>>> 517ce4cf
             f" - K-mer length: {self.kmer_length}\n"
             f" - Number of k-mers: {self.num_kmers}\n"
             f" - Number of strains: {self.num_strains}\n"
             f" - Strain names preview: {', '.join(self.strain_names[:5])}{'...' if len(self.strain_names) > 5 else ''}"
         )
-<<<<<<< HEAD
-
-    def _load_database(self, expected_kmer_length: Optional[int]) -> None:
-        """
-        Internal method to load data from the Parquet database file.
-        """
-        print(
-            f"Loading k-mer database from {self.database_filepath} (Parquet format)..."
-        )
-        try:
-            kmer_strain_df: pd.DataFrame = pd.read_parquet(self.database_filepath)
-        except (IOError, ValueError, pd.errors.EmptyDataError) as e:
-            raise RuntimeError(
-                f"Database file disappeared after validation: {self.database_path}"
-            )
-=======
 
     def __len__(self) -> int:
         return self.num_kmers
@@ -154,20 +115,10 @@
 
         except (IOError, ValueError, pd.errors.EmptyDataError) as e:
             kmer_strain_df: pd.DataFrame = pd.read_parquet(self.database_path)
->>>>>>> 517ce4cf
         except (IOError, ValueError, pd.errors.EmptyDataError) as e:
             raise RuntimeError(
                 f"Failed to read or process Parquet database from {self.database_path}: {e}"
             ) from e
-<<<<<<< HEAD
-        except Exception as e:
-            raise RuntimeError(
-                f"Database file {self.database_filepath} vanished after initial check."
-            ) from None
-        except Exception as e:
-            raise RuntimeError(
-                f"An unexpected error occurred while reading Parquet file {self.database_filepath}: {e}"
-=======
         except FileNotFoundError:
             raise RuntimeError(
                 f"Database file {self.database_path} vanished after initial check."
@@ -177,24 +128,15 @@
         except Exception as e:
             raise RuntimeError(
                 f"An unexpected error occurred while reading Parquet file {self.database_path}: {e}"
->>>>>>> 517ce4cf
             ) from e
 
         if not isinstance(kmer_strain_df, pd.DataFrame):
             raise RuntimeError(
-<<<<<<< HEAD
-                f"Data loaded from {self.database_filepath} is not a pandas DataFrame (type: {type(kmer_strain_df)})."
-            )
-
-        if kmer_strain_df.empty:
-            raise ValueError(f"Loaded database is empty: {self.database_filepath}")
-=======
                 f"Data loaded from {self.database_path} is not a pandas DataFrame (type: {type(kmer_strain_df)})."
             )
 
         if kmer_strain_df.empty:
             raise ValueError(f"Loaded database is empty: {self.database_path}")
->>>>>>> 517ce4cf
 
         self.strain_names = list(kmer_strain_df.columns.astype(str))
 
@@ -204,12 +146,6 @@
 
         if kmer_strain_df.index.empty:
             raise ValueError("Database contains no k-mers (empty index).")
-<<<<<<< HEAD
-
-        if not kmer_strain_df.index.is_unique:
-            print(
-                f"Warning: K-mer index in {self.database_filepath} is not unique. Duplicates will be resolved by last occurrence when creating the lookup dictionary."
-=======
         if kmer_strain_df.empty:
             raise ValueError(f"Loaded database is empty: {self.database_path}")
 
@@ -225,16 +161,12 @@
         if not kmer_strain_df.index.is_unique:
             print(
                 f"Warning: K-mer index in {self.database_path} is not unique. Duplicates will be resolved by last occurrence when creating the lookup dictionary."
->>>>>>> 517ce4cf
             )
 
         first_kmer_obj = kmer_strain_df.index[0]
         kmer_type_is_str: bool
         inferred_k_len: int
-<<<<<<< HEAD
-=======
-
->>>>>>> 517ce4cf
+
         if isinstance(first_kmer_obj, str):
             inferred_k_len = len(first_kmer_obj)
             kmer_type_is_str = True
@@ -242,8 +174,6 @@
             inferred_k_len = len(first_kmer_obj)
             kmer_type_is_str = False
 
-<<<<<<< HEAD
-=======
         first_kmer_obj = kmer_strain_df.index[0]
         kmer_type_is_str: bool
         inferred_k_len: int
@@ -254,7 +184,6 @@
         elif isinstance(first_kmer_obj, bytes):
             inferred_k_len = len(first_kmer_obj)
             kmer_type_is_str = False
->>>>>>> 517ce4cf
         else:
             raise TypeError(
                 f"Unsupported k-mer type in DataFrame index: {type(first_kmer_obj)}. Expected str or bytes."
@@ -264,27 +193,7 @@
             raise ValueError(
                 "First k-mer in database has zero length, which is invalid."
             )
-<<<<<<< HEAD
-
-        if expected_kmer_length is not None:
-            if expected_kmer_length != inferred_k_len:
-                raise ValueError(
-                    f"Provided expected_kmer_length ({expected_kmer_length}) does not match "
-                    f"length of first k-mer in database ({inferred_k_len})."
-                )
-            self.kmer_length = expected_kmer_length
-        else:
-            self.kmer_length = inferred_k_len
-            print(f"K-mer length inferred from first k-mer: {self.kmer_length}")
-=======
->>>>>>> 517ce4cf
-
-        if self.kmer_length <= 0:
-            raise ValueError(
-                f"Determined k-mer length ({self.kmer_length}) must be positive."
-            )
-
-        temp_kmer_map: Dict[bytes, np.ndarray] = {}  # Explicit type
+
         try:
             count_matrix = kmer_strain_df.to_numpy(dtype=np.uint8)
         except ValueError as e:
@@ -293,20 +202,11 @@
                 f"Ensure all values are numeric and within 0-255. Error: {e}"
             ) from e
 
-<<<<<<< HEAD
-        skipped_kmers_count = 0
-
-        for i, kmer_obj in enumerate(kmer_strain_df.index):
-            kmer_bytes: bytes
-            current_obj_len: int
-
-=======
         self.kmer_to_counts_map.clear()
         skipped_kmers_count = 0
 
         for i, kmer_obj in enumerate(kmer_strain_df.index):
             # Validate type and encode if needed
->>>>>>> 517ce4cf
             if kmer_type_is_str:
                 if not isinstance(kmer_obj, str):
                     print(
@@ -314,46 +214,11 @@
                     )
                     skipped_kmers_count += 1
                     continue
-<<<<<<< HEAD
-                current_obj_len = len(kmer_obj)
-                if current_obj_len != self.kmer_length:
-                    print(
-                        f"Warning: Inconsistent k-mer string length at index {i}. Expected {self.kmer_length}, k-mer '{kmer_obj}' has length {current_obj_len}. Skipping."
-                    )
-                    skipped_kmers_count += 1
-                    continue
-=======
                 kmer_bytes = None
->>>>>>> 517ce4cf
                 try:
                     kmer_bytes = kmer_obj.encode("utf-8")
                 except UnicodeEncodeError as e:
                     print(
-<<<<<<< HEAD
-                        f"Warning: Failed to encode k-mer string '{kmer_obj}' (index {i}) to UTF-8 bytes. Error: {e}. Skipping."
-                    )
-                    skipped_kmers_count += 1
-                    continue
-            else:  # k-mer type is bytes
-                if not isinstance(kmer_obj, bytes):
-                    print(
-                        f"Warning: Inconsistent k-mer type at index {i}. Expected bytes, got {type(kmer_obj)}. Skipping."
-                    )
-                    skipped_kmers_count += 1
-                    continue
-                kmer_bytes = kmer_obj
-                current_obj_len = len(kmer_bytes)
-                if current_obj_len != self.kmer_length:
-                    print(
-                        f"Warning: Inconsistent k-mer bytes length at index {i}. Expected {self.kmer_length}, k-mer {kmer_bytes!r} has length {current_obj_len}. Skipping."
-                    )
-                    skipped_kmers_count += 1
-                    continue
-
-            temp_kmer_map[kmer_bytes] = count_matrix[i]
-
-        self.kmer_to_counts_map = temp_kmer_map
-=======
                         f"Warning: Failed to encode k-mer '{kmer_obj}' (index {i}) to UTF-8 bytes: {e}. Skipping."
                     )
                     skipped_kmers_count += 1
@@ -381,7 +246,6 @@
 
             self.kmer_to_counts_map[kmer_bytes] = count_matrix[i]
 
->>>>>>> 517ce4cf
         self.num_kmers = len(self.kmer_to_counts_map)
 
         if (
@@ -390,11 +254,7 @@
             and skipped_kmers_count == len(kmer_strain_df.index)
         ):
             raise ValueError(
-<<<<<<< HEAD
-                f"No k-mers were successfully loaded into the database from {self.database_filepath} "
-=======
                 f"No k-mers were successfully loaded into the database from {self.database_path} "
->>>>>>> 517ce4cf
                 f"(all {skipped_kmers_count} k-mers from input were skipped). "
                 "This is likely due to encoding issues or consistent length mismatches. Check warnings."
             )
@@ -402,18 +262,11 @@
             print(
                 f"Warning: Skipped {skipped_kmers_count} k-mers during loading due to type, length, or encoding issues."
             )
-
-<<<<<<< HEAD
-=======
-        print(
-            f"Successfully loaded database: {self.num_strains} strains, "
-            f"{self.num_kmers} k-mers (k={self.kmer_length}). "
-            f"Skipped {skipped_kmers_count} k-mers during loading."
-            if skipped_kmers_count > 0
-            else ""
-        )
-
->>>>>>> 517ce4cf
+        if skipped_kmers_count > 0:
+            print(
+                f"Warning: Skipped {skipped_kmers_count} k-mers during loading due to type, length, or encoding issues."
+            )
+
     def get_strain_counts_for_kmer(self, kmer: bytes) -> Optional[np.ndarray]:
         """
         Retrieves the strain count vector for a given k-mer.
@@ -422,18 +275,14 @@
             kmer: The k-mer (bytes) to look up.
 
         Returns:
-            A NumPy array (np.ndarray[np.uint8]) of counts for each strain if the
-            k-mer is found, otherwise None.
+            A NumPy array representing the CountVector for the k-mer if found,
+            otherwise None.
         """
         if not isinstance(kmer, bytes):
             return None
-<<<<<<< HEAD
-        return self.kmer_to_counts_map.get(kmer)
-=======
         return self.kmer_to_counts_map.get(
             kmer
         )  # A NumPy array (np.ndarray[np.uint8]) of counts for each strain if the k-mer is found, otherwise None.
->>>>>>> 517ce4cf
 
     def get_database_stats(self) -> Dict[str, Any]:
         """
@@ -452,11 +301,7 @@
             "num_strains": self.num_strains,
             "num_kmers": self.num_kmers,
             "kmer_length": self.kmer_length,
-<<<<<<< HEAD
-            "database_filepath": str(self.database_filepath),
-=======
             "database_path": str(self.database_path),
->>>>>>> 517ce4cf
             "strain_names_preview": self.strain_names[:5],
             "total_strain_names": self.num_strains,
         }
