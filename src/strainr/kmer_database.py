--- conflicted
+++ resolved
@@ -1,29 +1,18 @@
 import pathlib
-<<<<<<< HEAD
 import pickle
 from typing import Dict, List, Optional, Union, Any # Added Any for get_database_stats
-=======
-from typing import Dict, List, Optional, Union
->>>>>>> 09330fd6
+
 
 import numpy as np
 import numpy.typing as npt
 import pandas as pd
 
-<<<<<<< HEAD
 # Type Aliases from genomic_types (or define locally if preferred for standalone module)
 # Assuming they are available via from strainr.genomic_types import ... in actual use
 CountVector = npt.NDArray[np.uint8]
 Kmer = bytes 
 KmerDatabaseDict = Dict[Kmer, CountVector]
-=======
-# Type Aliases
-CountVector = npt.NDArray[
-    np.uint8
-]  # Represents a vector of k-mer counts for each strain
-Kmer = bytes  # K-mers are represented as bytes for efficiency
-KmerDatabaseDict = Dict[Kmer, CountVector]  # The core database structure
->>>>>>> 09330fd6
+
 
 
 class StrainKmerDb: # Renamed from KmerStrainDatabase
@@ -75,23 +64,13 @@
                           wrapping underlying exceptions like `pickle.UnpicklingError` or
                           `pd.errors.EmptyDataError`.
         """
-<<<<<<< HEAD
         self.database_filepath = pathlib.Path(database_filepath).resolve() # Resolve for absolute path
         if not self.database_filepath.is_file():
             raise FileNotFoundError(f"Database file not found or is not a file: {self.database_filepath}")
 
         # Initialize attributes
         self.kmer_length: int = 0 
-=======
-        self.database_filepath = pathlib.Path(database_filepath).resolve()
-        if not self.database_filepath.is_file():  # More specific check
-            raise FileNotFoundError(
-                f"Database file not found or is not a file: {self.database_filepath}"
-            )
-
-        # Initialize attributes that will be set by _load_database
-        self.kmer_length: int = 0
->>>>>>> 09330fd6
+
         self.kmer_to_counts_map: KmerDatabaseDict = {}
         self.strain_names: List[str] = []
         self.num_strains: int = 0
@@ -115,25 +94,12 @@
         try:
             kmer_strain_df: pd.DataFrame = pd.read_pickle(self.database_filepath)
         except (pickle.UnpicklingError, pd.errors.EmptyDataError, EOFError) as e:
-<<<<<<< HEAD
             raise RuntimeError(f"Could not read or unpickle database file: {self.database_filepath}. File may be corrupted or empty. Original error: {e}") from e
         except FileNotFoundError: 
              raise RuntimeError(f"Database file {self.database_filepath} vanished after initial check.") from None
         except Exception as e: 
             raise RuntimeError(f"An unexpected error occurred while reading {self.database_filepath}: {e}") from e
-=======
-            raise RuntimeError(
-                f"Could not read or unpickle database file: {self.database_filepath}. File may be corrupted or empty. Original error: {e}"
-            ) from e
-        except FileNotFoundError:  # Should ideally be caught by __init__
-            raise RuntimeError(
-                f"Database file {self.database_filepath} vanished after initial check."
-            ) from None
-        except Exception as e:  # Catch-all for other pd.read_pickle issues
-            raise RuntimeError(
-                f"An unexpected error occurred while reading {self.database_filepath}: {e}"
-            ) from e
->>>>>>> 09330fd6
+
 
         if not isinstance(kmer_strain_df, pd.DataFrame):
             raise RuntimeError(
@@ -143,13 +109,8 @@
         if kmer_strain_df.empty:
             raise ValueError(f"Loaded database is empty: {self.database_filepath}")
 
-<<<<<<< HEAD
         self.strain_names = list(kmer_strain_df.columns.astype(str))
-=======
-        self.strain_names = list(
-            kmer_strain_df.columns.astype(str)
-        )  # Ensure string names
->>>>>>> 09330fd6
+
         self.num_strains = len(self.strain_names)
         if self.num_strains == 0:
             raise ValueError("Database contains no strain information (no columns).")
@@ -172,13 +133,8 @@
             inferred_k_len = len(first_kmer_obj)
             kmer_type_is_str = False
         else:
-<<<<<<< HEAD
             raise TypeError(f"Unsupported k-mer type in DataFrame index: {type(first_kmer_obj)}. Expected str or bytes.")
-=======
-            raise TypeError(
-                f"Unsupported k-mer type in index: {type(first_kmer_obj)}. Expected str or bytes."
-            )
->>>>>>> 09330fd6
+
 
         if inferred_k_len == 0:
             raise ValueError(
@@ -200,33 +156,22 @@
             raise ValueError(f"Determined k-mer length ({self.kmer_length}) must be positive.")
 
         temp_kmer_map: KmerDatabaseDict = {}
-<<<<<<< HEAD
         try:
             count_matrix = kmer_strain_df.to_numpy(dtype=np.uint8)
         except ValueError as e: 
-=======
-
-        # Convert data to NumPy array first for efficiency
-        try:
-            count_matrix = kmer_strain_df.to_numpy(dtype=np.uint8)
-        except ValueError as e:  # More specific error for conversion
->>>>>>> 09330fd6
+
             raise TypeError(
                 f"Could not convert database values to count matrix (np.uint8). "
                 f"Ensure all values are numeric and within 0-255. Error: {e}"
             ) from e
-<<<<<<< HEAD
         
         skipped_kmers_count = 0
-=======
-
->>>>>>> 09330fd6
+
         for i, kmer_obj in enumerate(kmer_strain_df.index):
             kmer_bytes: Kmer
             current_obj_len: int
 
             if kmer_type_is_str:
-<<<<<<< HEAD
                 if not isinstance(kmer_obj, str): # Type consistency check
                     print(f"Warning: Inconsistent k-mer type at index {i}. Expected str, got {type(kmer_obj)}. Skipping.")
                     skipped_kmers_count +=1
@@ -259,54 +204,12 @@
                 skipped_kmers_count +=1
                 continue
             
-=======
-                if not isinstance(kmer_obj, str):
-                    raise TypeError(
-                        f"Inconsistent k-mer type at index {i}. Expected str, got {type(kmer_obj)}."
-                    )
-                current_len = len(kmer_obj)
-                if current_len != self.kmer_length:
-                    raise ValueError(
-                        f"Inconsistent k-mer string length at index {i}. Expected {self.kmer_length}, "
-                        f"but k-mer '{kmer_obj}' has length {current_len}."
-                    )
-                try:
-                    kmer_bytes = kmer_obj.encode(
-                        "utf-8"
-                    )  # Use UTF-8 for broader compatibility
-                except UnicodeEncodeError as e:
-                    raise ValueError(
-                        f"Failed to encode k-mer string '{kmer_obj}' (index {i}) to UTF-8 bytes. Error: {e}"
-                    ) from e
-            else:  # k-mer type is bytes
-                if not isinstance(kmer_obj, bytes):
-                    raise TypeError(
-                        f"Inconsistent k-mer type at index {i}. Expected bytes, got {type(kmer_obj)}."
-                    )
-                kmer_bytes = kmer_obj
-                current_len = len(kmer_bytes)
-                if current_len != self.kmer_length:
-                    raise ValueError(
-                        f"Inconsistent k-mer bytes length at index {i}. Expected {self.kmer_length}, "
-                        f"but k-mer {kmer_bytes!r} has length {current_len}."
-                    )
-
-            # Final check on byte length (especially if string encoding changed length unexpectedly, though less likely with fixed-length strings)
-            if len(kmer_bytes) != self.kmer_length:
-                # This should ideally be caught by string length check if kmer_type_is_str,
-                # but good as a safeguard for byte representation.
-                raise ValueError(
-                    f"Post-encoding/cast k-mer byte length validation failed at index {i}. "
-                    f"Expected {self.kmer_length}, but k-mer '{kmer_obj}' (bytes: {kmer_bytes!r}) "
-                    f"has byte length {len(kmer_bytes)}."
-                )
->>>>>>> 09330fd6
+
             temp_kmer_map[kmer_bytes] = count_matrix[i]
 
         self.kmer_to_counts_map = temp_kmer_map
         self.num_kmers = len(self.kmer_to_counts_map)
 
-<<<<<<< HEAD
         if self.num_kmers == 0 and not kmer_strain_df.index.empty and skipped_kmers_count == len(kmer_strain_df.index) :
             raise ValueError(
                 f"No k-mers were successfully loaded into the database from {self.database_filepath} "
@@ -316,14 +219,7 @@
         if skipped_kmers_count > 0:
             print(f"Warning: Skipped {skipped_kmers_count} k-mers during loading due to type, length, or encoding issues.")
 
-=======
-        if self.num_kmers == 0 and not kmer_strain_df.index.empty:
-            # This implies all k-mers were somehow filtered or failed validation,
-            # though current checks should raise errors earlier.
-            raise ValueError(
-                "No k-mers were successfully processed into the database, despite non-empty input index."
-            )
->>>>>>> 09330fd6
+
 
     def get_strain_counts_for_kmer(self, kmer: Kmer) -> Optional[CountVector]:
         """
@@ -395,7 +291,6 @@
             return False # Or attempt encoding if it's a string of correct char length
         return kmer in self.kmer_to_counts_map
 
-<<<<<<< HEAD
 # Example Usage (retained and adapted from KmerStrainDatabase)
 if __name__ == "__main__":
     dummy_kmers_str = [("A" * 4), ("C" * 4), ("G" * 4), ("T" * 4)] 
@@ -438,67 +333,7 @@
         db_expected_len = StrainKmerDb(dummy_db_path_str, expected_kmer_length=4)
         counts_2 = db_expected_len.get_strain_counts_for_kmer(b"GGGG") # Was "TACG"
         print(f"Counts for b'GGGG': {counts_2}")
-=======
-
-# Example Usage (optional, for testing or demonstration):
-# Example Usage (optional, for testing or demonstration):
-if __name__ == "__main__":
-    # Create a dummy database file for testing
-    # K-mers as strings in the DataFrame index
-    dummy_kmers_str = ["ATGC", "CGTA", "GTAC", "TACG"]  # k=4
-    dummy_strains = ["Ecoli_K12", "Salmonella_enterica"]
-    dummy_data_np = np.array([[10, 5], [3, 12], [8, 8], [0, 15]], dtype=np.uint8)
-    dummy_df_str_idx = pd.DataFrame(
-        dummy_data_np, index=dummy_kmers_str, columns=dummy_strains
-    )
-
-    dummy_db_dir = pathlib.Path(__file__).parent / "test_db_output"
-    dummy_db_dir.mkdir(exist_ok=True)
-    dummy_db_path_str = dummy_db_dir / "dummy_kmer_db_str_idx.pkl"
-    dummy_df_str_idx.to_pickle(dummy_db_path_str)
-    print(f"Created dummy database (string k-mers) at {dummy_db_path_str.resolve()}")
-
-    # K-mers as bytes in the DataFrame index
-    dummy_kmers_bytes = [k.encode("utf-8") for k in dummy_kmers_str]
-    dummy_df_bytes_idx = pd.DataFrame(
-        dummy_data_np, index=dummy_kmers_bytes, columns=dummy_strains
-    )
-    dummy_db_path_bytes = dummy_db_dir / "dummy_kmer_db_bytes_idx.pkl"
-    dummy_df_bytes_idx.to_pickle(dummy_db_path_bytes)
-    print(f"Created dummy database (byte k-mers) at {dummy_db_path_bytes.resolve()}")
-
-    try:
-        print("\n--- Testing with string k-mer database (inferred length) ---")
-        db_str_inferred = KmerStrainDatabase(
-            dummy_db_path_str
-        )  # k-mer length inferred as 4
-        kmer_to_find_bytes = b"CGTA"
-        counts = db_str_inferred.get_strain_counts_for_kmer(kmer_to_find_bytes)
-        print(f"Counts for {kmer_to_find_bytes.decode('utf-8', 'replace')}: {counts}")
-        assert (
-            b"GTAC" in db_str_inferred
-        ), "K-mer GTAC (bytes) should be in db_str_inferred"
-        print(f"Total k-mers: {len(db_str_inferred)}")
-
-        print("\n--- Testing with byte k-mer database (expected length provided) ---")
-        db_bytes_expected = KmerStrainDatabase(
-            dummy_db_path_bytes, expected_kmer_length=4
-        )
-        counts_2 = db_bytes_expected.get_strain_counts_for_kmer(b"TACG")
-        print(f"Counts for b'TACG': {counts_2}")
-
-        print("\n--- Testing expected_kmer_length mismatch (should fail) ---")
-        try:
-            KmerStrainDatabase(dummy_db_path_str, expected_kmer_length=5)
-        except ValueError as ve:
-            print(f"Caught expected error for length mismatch: {ve}")
-
-        print("\n--- Testing with a non-existent file (should fail) ---")
-        try:
-            KmerStrainDatabase("non_existent_file.pkl")
-        except FileNotFoundError as fnf:
-            print(f"Caught expected error for non-existent file: {fnf}")
->>>>>>> 09330fd6
+
 
     except Exception as e:
         print(f"An error occurred during database testing: {e}")
@@ -509,16 +344,9 @@
         # Clean up dummy files
         if dummy_db_path_str.exists():
             dummy_db_path_str.unlink()
-<<<<<<< HEAD
         if dummy_db_output_dir.exists() and not any(dummy_db_output_dir.iterdir()):
              dummy_db_output_dir.rmdir()
+
         print("\nCleaned up dummy database files and directory (if empty).")
 
-```
-=======
-        if dummy_db_path_bytes.exists():
-            dummy_db_path_bytes.unlink()
-        if dummy_db_dir.exists() and not any(dummy_db_dir.iterdir()):  # Remove if empty
-            dummy_db_dir.rmdir()
-        print("\nCleaned up dummy database files and directory (if empty).")
->>>>>>> 09330fd6
+```