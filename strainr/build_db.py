--- conflicted
+++ resolved
@@ -29,14 +29,9 @@
 import shutil
 import subprocess
 import sys
-<<<<<<< HEAD
 from collections import Counter
+import contextlib
 from itertools import groupby
-=======
-from collections import Counter, defaultdict
-import contextlib
-from functools import partial
->>>>>>> f11f3ff0
 from pathlib import Path
 from typing import Any, Dict, List, Optional, Set, Tuple, Union
 
@@ -480,30 +475,14 @@
         written_kmer_count = 0
         try:
             with open_file_transparently(genome_file) as f_handle:
-<<<<<<< HEAD
-                for record in SeqIO.parse(f_handle, "fasta"):
-                    if record.seq is None:
-                        continue
-                    seq_str = str(record.seq)
-                    # Basic validation for sequence characters if necessary, e.g., ensure they are in ACGTN
-                    # For performance, this might be skipped if input data is trusted
-                    # or handled by the k-mer extraction function itself.
-                    seq_bytes = seq_str.encode(
-                        "utf-8"
-                    )  # Make sure this is compatible with _extract_kmers_from_bytes
-
-                    # _extract_kmers_from_bytes now handles making sequence uppercase and canonical if Python fallback
-                    kmers_from_seq = self._extract_kmers_from_bytes(
-                        seq_bytes, kmer_length
-                    )
-                    strain_kmers.update(kmers_from_seq)  # update with list of bytes
-=======
                 if output_path:
                     out_f = open(output_path, "w", encoding="utf-8")
                 else:
                     out_f = None
                 with out_f if out_f else contextlib.nullcontext():
                     for record in SeqIO.parse(f_handle, "fasta"):
+                    if record.seq is None:
+                        continue
                         seq_str = str(record.seq).upper()
                         for i in range(0, len(seq_str) - kmer_length + 1):
                             kmer = seq_str[i : i + kmer_length]
@@ -517,7 +496,6 @@
                                 written_kmer_count += 1
                             else:
                                 strain_kmers.add(kmer.encode("utf-8"))
->>>>>>> f11f3ff0
 
         except Exception as e:
             logger.error(
@@ -609,21 +587,7 @@
             for i in range(num_genomes)
         ]
 
-<<<<<<< HEAD
         logger.info("Starting parallel k-mer extraction (writing to disk)...")
-=======
-        tasks = []
-        for i in range(num_genomes):
-            tasks.append((genome_files[i], strain_names[i], i, None))
-
-        worker_function = partial(
-            self._process_single_fasta_for_kmers,
-            kmer_length=self.args.kmerlen,
-            # num_total_strains is no longer passed to the worker
-        )
-
-        extraction_results: List[Tuple[str, int, Set[bytes]]] = []
->>>>>>> f11f3ff0
         with mp.Pool(processes=self.args.procs) as pool:
             # We use imap_unordered for progress but don't need the results.
             for _ in tqdm(
