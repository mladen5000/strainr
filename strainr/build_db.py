#!/usr/bin/env python
"""
strainr Database Builder: Downloads genomes and creates a k-mer presence/absence database.

This script automates the process of:
1. Downloading bacterial genomes from NCBI (RefSeq or GenBank) based on
   taxonomic ID, a list of assembly accessions, or genus name.
2. Filtering downloaded genomes, for example, to include only those with
   unique strain-level taxonomic IDs.
3. Extracting k-mers from the genomic FASTA files (optimized with NumPy).
4. Constructing a presence/absence matrix where rows are unique k-mers,
   columns are strains (genomes), and values indicate if a k-mer is present.
5. Saving this matrix as a Parquet file.

K-mer Strategy:
- Canonical K-mers: The database stores canonical k-mers (the lexicographically
  smaller of a k-mer and its reverse complement) to ensure strand-insensitivity
  during classification.
- Ambiguous Bases ('N'): By default, k-mers containing 'N' bases are included.
  The `--skip-n-kmers` flag can be used to exclude such k-mers.
- K-mer Length: The default k-mer length is 31 (configurable via `--kmerlen`),
  a common choice for bacterial genomes balancing specificity and sensitivity.
"""

<<<<<<< HEAD
import argparse
=======
# %%
>>>>>>> d960de57
import contextlib
import logging
import multiprocessing as mp
import pathlib
import shutil
import subprocess
import sys
from collections import Counter
from itertools import groupby
from pathlib import Path
from typing import Any, Dict, List, Optional, Set, Tuple, Union, Literal

import ncbi_genome_download as ngd
import numpy as np
import pandas as pd
import pyarrow as pa
import pyarrow.parquet as pq
from Bio import SeqIO
from tqdm import tqdm
from pydantic import BaseModel, Field, FilePath, DirectoryPath, model_validator
import typer
from typing_extensions import Annotated


from .utils import open_file_transparently, check_external_commands

# --- Logging Setup ---
logger = logging.getLogger(__name__)
if not logger.handlers:
    logging.basicConfig(
        level=logging.INFO,
        format="%(asctime)s - %(name)s - %(levelname)s - %(message)s",
        datefmt="%Y-%m-%d %H:%M:%S",
        handlers=[
            logging.FileHandler("strainr_db_creation.log"),
            logging.StreamHandler(sys.stdout),
        ],
    )

try:
    from kmer_counter_rs import extract_kmers_rs

    # _extract_kmers_func = extract_kmers_rs
    # _RUST_KMER_COUNTER_AVAILABLE = True
    _extract_kmers_func = None
    _RUST_KMER_COUNTER_AVAILABLE = False
    logger.info(
        "Successfully imported Rust k-mer counter. Using Rust implementation for k-mer extraction."
    )
except Exception as e:  # pragma: no cover - rust module optional
    _extract_kmers_func = None
    _RUST_KMER_COUNTER_AVAILABLE = False
    logger.warning(
        f"Rust k-mer counter not available ({e}). Falling back to Python implementation."
    )

# --- Pydantic Model for CLI Arguments ---
class BuildDBArgs(BaseModel):
    taxid: Optional[str] = Field(None, description="Species taxonomic ID from NCBI.")
    assembly_accessions: Optional[FilePath] = Field(None, description="Path to a file listing assembly accessions.")
    genus: Optional[str] = Field(None, description="Genus name for NCBI download.")
    custom: Optional[DirectoryPath] = Field(None, description="Path to folder with custom genome FASTA files.")

    kmerlen: int = Field(31, description="Length of k-mers.", gt=0)
    assembly_levels: Literal["complete", "chromosome", "scaffold", "contig"] = Field(
        "complete", description="Assembly level(s) for NCBI download."
    )
    source: Literal["refseq", "genbank"] = Field(
        "refseq", description="NCBI database source."
    )
    procs: int = Field(4, description="Number of processor cores.", gt=0)
    out: str = Field("strainr_kmer_database", description="Output name prefix for the database file.")
    unique_taxid: bool = Field(False, description="Filter NCBI genomes for unique strain-level taxID.")
    skip_n_kmers: bool = Field(False, description="Exclude k-mers with 'N' bases.")

    @model_validator(mode='after')
    def check_genome_source(cls, values):
        sources = [values.taxid, values.assembly_accessions, values.genus, values.custom]
        if sum(s is not None for s in sources) != 1:
            raise ValueError("Exactly one of --taxid, --assembly_accessions, --genus, or --custom must be specified.")
        if values.assembly_accessions and not values.assembly_accessions.is_file():
             raise ValueError(f"Assembly accessions file not found: {values.assembly_accessions}")
        if values.custom and not values.custom.is_dir():
            raise ValueError(f"Custom genome directory not found: {values.custom}")
        return values


class DatabaseBuilder:
    """
    Manages the k-mer database creation workflow.

    This class encapsulates all steps from genome download to k-mer matrix
    generation and saving.
    """

    PY_RC_TRANSLATE_TABLE = bytes.maketrans(b"ACGTN", b"TGCAN")

    def __init__(self, args: BuildDBArgs) -> None:
        logger.info("Initializing DatabaseBuilder.")
        self.args: BuildDBArgs = args
        self.base_path: pathlib.Path = pathlib.Path().cwd()
        self.output_db_name: str = self.args.out
        self.output_db_dir: pathlib.Path = self.base_path / (
            self.output_db_name + "_files"
        )
        self.output_db_dir.mkdir(parents=True, exist_ok=True)

    def _parse_assembly_level(self) -> str:
        """
        Determines the assembly level string for ncbi-genome-download.
        """
        logger.debug(f"Parsing assembly level: {self.args.assembly_levels}")
        # For ncbi-genome-download, if assembly_accessions are provided,
        # the assembly_levels parameter is effectively ignored by ngd,
        # and it downloads whatever accessions are specified.
        # So, we can simplify this.
        if self.args.assembly_accessions:
            return "all"

        # For other cases (taxid, genus), map the Pydantic literal to ngd's expected string.
        level_mapping = {
            "complete": "complete",
            "chromosome": "complete,chromosome",
            "scaffold": "complete,chromosome,scaffold",
            "contig": "complete,chromosome,scaffold,contig",
        }
        selected_level = self.args.assembly_levels
        if selected_level in level_mapping:
            return level_mapping[selected_level]
        else:
            # This case should ideally not be reached if Pydantic validation is correct
            raise ValueError(f"Invalid assembly level selected: {selected_level}")

    def _download_genomes_from_ncbi(self) -> Tuple[pathlib.Path, pathlib.Path]:
        """
        Downloads genomes from NCBI using `ncbi-genome-download`.
        """
        logger.info("Preparing to download genomes from NCBI.")
        assembly_level_str = self._parse_assembly_level()

        ncbi_kwargs: Dict[str, Any] = {
            "flat_output": True, # Keep downloaded files in a flat directory structure
            "groups": "bacteria", # Assuming we are always downloading bacteria
            "file_formats": "fasta",
            "section": self.args.source, # 'refseq' or 'genbank'
            "parallel": self.args.procs,
            "assembly_levels": assembly_level_str,
        }

        genome_target_dir_suffix: str = ""
        # Pydantic model validation ensures exactly one of these is set
        if self.args.taxid:
            ncbi_kwargs["species_taxids"] = self.args.taxid
            genome_target_dir_suffix = f"s{self.args.taxid}"
        elif self.args.assembly_accessions:
            # Pydantic ensures this is a FilePath and exists
            ncbi_kwargs["assembly_accessions"] = str(self.args.assembly_accessions)
            genome_target_dir_suffix = f"acc_{self.args.assembly_accessions.stem}"
        elif self.args.genus:
            ncbi_kwargs["genera"] = self.args.genus
            genome_target_dir_suffix = f"g{self.args.genus.replace(' ', '_')}"
        # No 'else' needed due to Pydantic validation

        genome_output_dir = (
            self.output_db_dir / f"ncbi_genomes_{genome_target_dir_suffix}"
        )
        metadata_table_path = (
            genome_output_dir / f"metadata_summary_{genome_target_dir_suffix}.tsv"
        )

        ncbi_kwargs.update({
            "output": genome_output_dir,
            "metadata_table": metadata_table_path,
        })

        logger.info(
            f"Downloading genomes to: {genome_output_dir} with metadata to {metadata_table_path}"
        )
        logger.debug(f"ncbi-genome-download arguments: {ncbi_kwargs}")

        exit_code: int = ngd.download(**ncbi_kwargs)
        if exit_code != 0:
            logger.error(f"ncbi-genome-download failed with exit code {exit_code}.")
            raise ConnectionError(
                "ncbi-genome-download did not successfully download the genomes."
            )

        logger.info("Genome download completed successfully.")
        return genome_output_dir, metadata_table_path

    def _filter_genomes_by_unique_taxid(
        self, genome_dir: pathlib.Path, metadata_table_path: pathlib.Path
    ) -> List[pathlib.Path]:
        """
        Filters downloaded genomes to include only those with unique strain-level taxIDs.
        """
        logger.info(
            f"Filtering genomes for unique strain taxIDs using metadata: {metadata_table_path}"
        )
        if not Path.exists(metadata_table_path):
            logger.warning(
                f"Metadata file not found at {metadata_table_path}, cannot filter by unique taxID. Using all genomes."
            )
            return list(genome_dir.glob("*fna.gz"))

        accessions_df = pd.read_csv(metadata_table_path, sep="\t")
        if "assembly_accession" in accessions_df.columns:
            accessions_df = accessions_df.set_index("assembly_accession")

        has_taxid: pd.DataFrame | pd.Series | Any = accessions_df["taxid"].notna()
        is_unique_strain_taxid = (
            accessions_df["taxid"] != accessions_df["species_taxid"]
        )
        filtered_accessions_df = accessions_df[has_taxid & is_unique_strain_taxid]

        filtered_metadata_path = (
            metadata_table_path.parent / f"filtered_{metadata_table_path.name}"
        )
        filtered_accessions_df.to_csv(filtered_metadata_path, sep="\t")
        logger.info(f"Filtered metadata saved to: {filtered_metadata_path}")

        if "local_filename" not in filtered_accessions_df.columns:
            logger.error(
                "'local_filename' column not found in metadata. Cannot determine file paths for unique taxID genomes."
            )
            return []

        filtered_genome_files: List[pathlib.Path] = []
        for rel_path_str in filtered_accessions_df["local_filename"]:
            potential_path = genome_dir / pathlib.Path(rel_path_str).name
            if Path.exists(potential_path):
                filtered_genome_files.append(potential_path)
            else:
                logger.warning(
                    f"Genome file listed in metadata not found: {potential_path} (original rel_path: {rel_path_str})"
                )

        logger.info(
            f"Found {len(filtered_genome_files)} genomes after filtering for unique strain taxIDs."
        )
        return filtered_genome_files

    def _get_genome_file_list(
        self,
    ) -> Tuple[List[pathlib.Path], Optional[pathlib.Path]]:
        """
        Determines the list of genome FASTA files to process.
        """
        if self.args.custom:
            # Pydantic ensures this is a DirectoryPath and exists
            logger.info(f"Using custom genome files from: {self.args.custom}")
            genome_files = list(self.args.custom.glob("*.fna")) + list(
                self.args.custom.glob("*.fna.gz")
            )
            return genome_files, None
        else:
            genome_download_dir, metadata_file = self._download_genomes_from_ncbi()
            all_downloaded_files = list(genome_download_dir.glob("*fna.gz"))
            if self.args.unique_taxid: # This attribute comes from BuildDBArgs
                return self._filter_genomes_by_unique_taxid(
                    genome_download_dir, metadata_file
                ), metadata_file
            else:
                return all_downloaded_files, metadata_file

    def _extract_strain_name_from_metadata(
        self, genome_file_path: pathlib.Path, metadata_df: Optional[pd.DataFrame]
    ) -> str:
        """
        Extracts a descriptive strain name using the metadata DataFrame.
        """
        base_name = genome_file_path.name.replace(".fna.gz", "").replace(".fna", "")
        if metadata_df is None or metadata_df.empty:
            return base_name

        parts = base_name.split("_")
        if len(parts) >= 2:
            accession_match = "_".join(parts[:2])
        else:
            accession_match = base_name

        try:
            if accession_match in metadata_df.index:
                record = metadata_df.loc[accession_match]
                org_name = record.get("organism_name", base_name)
                strain_info = record.get("infraspecific_name", "")
                if pd.isna(strain_info) or strain_info == "nan":
                    strain_info = ""
                strain_info = str(strain_info).replace("strain=", "").strip()
                full_name = org_name
                if strain_info:
                    full_name += f" strain={strain_info}"
                full_name += f" ({accession_match})"
                return full_name
            else:
                logger.warning(
                    f"Accession '{accession_match}' (derived from {base_name}) not found in metadata. Using filename as identifier."
                )
                return base_name
        except KeyError:
            logger.warning(
                f"Metadata lookup failed for {accession_match}. Using filename {base_name} as identifier."
            )
            return base_name

    def _get_genome_names_for_files(
        self,
        genome_files: List[pathlib.Path],
        metadata_file_path: Optional[pathlib.Path],
    ) -> List[str]:
        """
        Generates descriptive names for each genome file.
        """
        logger.info("Generating names for genome files.")
        if not genome_files:
            return []

        metadata_df: Optional[pd.DataFrame] = None
        if metadata_file_path and Path.exists(metadata_file_path):
            try:
                metadata_df = pd.read_csv(metadata_file_path, sep="\t")
                if "assembly_accession" in metadata_df.columns:
                    metadata_df = metadata_df.set_index("assembly_accession")
                else:
                    logger.warning(
                        f"'assembly_accession' column not found in {metadata_file_path}. Cannot use it for name generation effectively."
                    )
                    metadata_df = None
            except Exception as e:
                logger.error(
                    f"Error reading metadata file {metadata_file_path}: {e}. Proceeding with filenames."
                )
                metadata_df = None

        genome_names: List[str] = []
        for gf_path in genome_files:
            genome_names.append(
                self._extract_strain_name_from_metadata(gf_path, metadata_df)
            )

        if len(genome_files) != len(genome_names):
            raise RuntimeError(
                "Mismatch between number of genome files and generated names."
            )

        if len(set(genome_names)) < len(genome_names):
            logger.warning(
                "Duplicate strain names detected. Appending suffixes to ensure uniqueness."
            )
            counts = Counter(genome_names)
            name_map: Dict[str, int] = {name: 0 for name in counts if counts[name] > 1}
            unique_genome_names = []
            for name in genome_names:
                if counts[name] > 1:
                    name_map[name] += 1
                    unique_genome_names.append(f"{name}_{name_map[name]}")
                else:
                    unique_genome_names.append(name)
            genome_names = unique_genome_names

        return genome_names

    @staticmethod
    def fast_kmers_numpy(seq: str, k: int) -> Set[bytes]:
        """
        Returns a set of unique k-mers as np.void blocks. Handles any sequence length.
        """
        seq = seq.upper()
        arr = np.frombuffer(seq.encode("ascii"), dtype="S1")
        n = arr.shape[0] - k + 1
        if n <= 0:
            return set()

        windows = np.lib.stride_tricks.sliding_window_view(arr, window_shape=k)
        void_windows = windows.view(np.dtype((np.void, k))).ravel()
        return {vw.tobytes() for vw in void_windows}

    def _py_reverse_complement_db(self, kmer_bytes: bytes) -> bytes:
        """Computes the reverse complement of a DNA sequence."""
        return kmer_bytes.translate(self.PY_RC_TRANSLATE_TABLE)[::-1]

    def _extract_kmers_from_bytes(self, sequence_bytes: bytes, k: int) -> List[bytes]:
        """Extract k-mers using Rust implementation if available, else Python (canonical)."""
        # Ensure sequence is uppercase before kmer extraction
        # Rust implementation is expected to handle this, or ensure input is uppercase
        upper_sequence_bytes = sequence_bytes.upper()

        # DEV NOTE / BIOINFORMATICS INTEGRITY:
        # The Rust k-mer extraction function (`kmer_counter_rs.extract_kmers_rs`)
        # is assumed to return CANONICAL k-mers (the lexicographically smaller of
        # a k-mer and its reverse complement).
        # This is crucial for consistency with the classification step, which typically
        # processes reads by generating canonical k-mers to ensure strand-insensitivity.
        # If the Rust implementation does not provide canonical k-mers, or provides
        # raw k-mers, this could lead to mismatches during classification unless
        # the k-mers from reads are also processed in the exact same (raw) way.
        # The Python fallback in this script (`_py_extract_canonical_kmers` logic within
        # `_extract_kmers_from_bytes`) *does* generate canonical k-mers.
        # If kmer_counter_rs behavior is uncertain or needs to be raw, ensure downstream
        # classification tools are aligned, or add an explicit canonicalization step here
        # (though that would preferably be handled by the Rust library itself for performance).

        if _extract_kmers_func is not None:  # Rust path
            try:
                # Assuming Rust version already returns canonical k-mers or raw if specified by its own logic
                kmers_from_rust = _extract_kmers_func(upper_sequence_bytes, k)
                if getattr(self.args, "skip_n_kmers", False):
                    # Assuming kmer_counter_rs returns a list of bytes objects
                    kmers_from_rust = [
                        kmer for kmer in kmers_from_rust if b"N" not in kmer
                    ]  # N is already uppercase due to upper_sequence_bytes
                return kmers_from_rust

            except Exception as e:  # pragma: no cover - runtime fallback
                logger.error(
                    f"Rust k-mer extraction failed: {e}. Falling back to Python canonical implementation."
                )

        # Python fallback: extract canonical k-mers
        kmers_list: List[bytes] = []
        if len(upper_sequence_bytes) < k:
            return kmers_list

        with memoryview(upper_sequence_bytes) as seq_view:
            for i in range(len(upper_sequence_bytes) - k + 1):
                kmer_candidate_bytes = seq_view[
                    i : i + k
                ].tobytes()  # kmer candidate before canonicalization

                if (
                    getattr(self.args, "skip_n_kmers", False)
                    and b"N" in kmer_candidate_bytes
                ):
                    continue

                rc_kmer = self._py_reverse_complement_db(kmer_candidate_bytes)
                kmers_list.append(
                    kmer_candidate_bytes if kmer_candidate_bytes <= rc_kmer else rc_kmer
                )

        return kmers_list

    def _process_single_fasta_for_kmers(
        self,
        genome_file_info: Tuple[
            pathlib.Path, str, int, Optional[pathlib.Path]
        ],  # (file_path, strain_name, strain_idx, optional_output_path)
        kmer_length: int, # This comes from self.args.kmerlen
        skip_n_kmers: bool, # This comes from self.args.skip_n_kmers
        num_total_strains: Optional[int] = None,
    ) -> Union[
        Tuple[str, int, Set[bytes]],
        Tuple[str, int, int, pathlib.Path],
        Tuple[str, int, pathlib.Path],
    ]:
        """
        Extracts k-mers from a single FASTA file.

        Args:
            genome_file_info: Tuple containing the path to the FASTA file,
                the assigned strain name, its column index and optionally a
                path where k-mers should be written.
            kmer_length: The length of k-mers to extract.
            skip_n_kmers: Boolean, whether to skip k-mers with 'N'.

        Returns:
            * ``(strain_name, strain_idx, strain_kmers_set)`` when no output
              path is provided.
            * ``(strain_name, strain_idx, written_kmer_count, output_path)`` or
              ``(strain_name, written_kmer_count, output_path)`` when an output
              path is provided depending on whether ``num_total_strains`` is
              given.
        """
        genome_file, strain_name, strain_idx, output_path = genome_file_info
        logger.debug(
            f"Processing {genome_file} for strain '{strain_name}' (index {strain_idx})."
        )

        strain_kmers: Set[bytes] = set()
        written_kmer_count = 0
        try:
            with open_file_transparently(genome_file) as f_handle:
                if output_path:
                    out_f = open(output_path, "w", encoding="utf-8")
                else:
                    out_f = None
                with out_f if out_f else contextlib.nullcontext():
                    for record in SeqIO.parse(f_handle, "fasta"):
                        if record is None:
                            continue
                        if record.seq is None:
                            continue
                        seq_str = str(record.seq).upper()
                        for i in range(0, len(seq_str) - kmer_length + 1):
                            kmer = seq_str[i : i + kmer_length]
                            if skip_n_kmers and "N" in kmer:
                                continue
                            if out_f:
                                out_f.write(f"{kmer}\n")
                                written_kmer_count += 1
                            else:
                                strain_kmers.add(kmer.encode("utf-8"))

        except Exception as e:
            logger.error(
                f"Error processing FASTA file {genome_file} for strain {strain_name}: {e}"
            )

            if output_path:
                return (
                    strain_name,
                    strain_idx,
                    0,
                    output_path,
                )
            return strain_name, strain_idx, set()

        if output_path:
            logger.debug(
                f"Extracted {written_kmer_count} k-mers for strain '{strain_name}'."
            )
            if num_total_strains is not None:
                return (
                    strain_name,
                    strain_idx,
                    written_kmer_count,
                    output_path,
                )
            return strain_name, written_kmer_count, output_path

        logger.debug(
            f"Extracted {len(strain_kmers)} unique k-mers for strain '{strain_name}'."
        )

        return strain_name, strain_idx, strain_kmers

    def _build_kmer_database_parallel(
        self, genome_files: List[pathlib.Path], strain_names: List[str]
    ) -> Optional[pathlib.Path]:
        """
        Extracts k-mers from genomes in parallel and builds the Parquet database
        using a memory-scalable disk-based sort-reduce strategy.

        This method avoids loading all k-mers into memory at once.
        1.  Map: Each worker process extracts k-mers from one genome and writes
            (k-mer, strain_id) pairs to a temporary file.
        2.  Sort: All temporary files are concatenated and sorted on disk using
            the system's `sort` command.
        3.  Reduce: The large sorted file is read line-by-line, and k-mers are
            grouped to build presence/absence vectors, which are written
            incrementally to the final Parquet file.

        Args:
            genome_files: List of paths to genome FASTA files.
            strain_names: List of corresponding strain names for columns.

        Returns:
            The path to the newly created Parquet database file.
        """
        if not genome_files:
            logger.warning("No genome files provided to build database.")
            return None

        if len(genome_files) != len(strain_names):
            raise ValueError(
                "Mismatch between number of genome files and strain names."
            )

        num_genomes = len(genome_files)
        logger.info(
            f"Starting scalable k-mer extraction for {num_genomes} genomes using {self.args.procs} processes."
        )

        # --- Setup Temporary Directory ---
        temp_dir = self.output_db_dir / "tmp_kmer_parts"
        if temp_dir.exists():
            shutil.rmtree(temp_dir)
        temp_dir.mkdir(parents=True)

        # --- 1. MAP PHASE ---
        # Each worker extracts k-mers and writes to a unique temp file.
        tasks = [
            (
                genome_files[i], # genome_file path
                strain_names[i], # strain_name string
                i,               # strain_idx integer
                self.args.kmerlen, # kmer_length integer
                self.args.skip_n_kmers, # skip_n_kmers boolean
                temp_dir,        # temp_dir path
            )
            for i in range(num_genomes)
        ]

        logger.info("Starting parallel k-mer extraction (writing to disk)...")
        with mp.Pool(processes=self.args.procs) as pool:
            # Collect all results to ensure pool workers finish and avoid deadlock
            list(
                tqdm(
                    pool.imap_unordered(self._process_and_write_kmers_worker, tasks),
                    total=len(tasks),
                    desc="Extracting k-mers (Map)",
                )
            )
            pool.close()
            pool.join()
        logger.info("Map phase completed. All k-mers written to temporary files.")

        try:
            # --- 2. SORT PHASE ---
            # Concatenate and sort the temporary files on disk.
            all_parts_file = temp_dir / "all_kmer_parts.tsv"
            sorted_parts_file = temp_dir / "all_kmer_parts.sorted.tsv"

            logger.info(f"Fast concatenating temporary files into {all_parts_file}...")
            # Optimized concatenation using system commands (much faster than Python shutil)
            part_files = list(temp_dir.glob("*.part.gz"))
            if len(part_files) > 100:  # For many files, use find + zcat
                concat_command = f"find {temp_dir} -name '*.part.gz' -exec zcat {{}} + > {all_parts_file}"
            else:  # For fewer files, direct zcat
                part_paths = " ".join(str(f) for f in part_files)
                concat_command = f"zcat {part_paths} > {all_parts_file}"

            subprocess.run(concat_command, shell=True, check=True)

            logger.info("Optimized sorting all k-mer parts on disk (parallel sort)...")
            # Use parallel sort with memory buffer and compression for much better performance
            sort_command = (
                f"LC_ALL=C sort -k1,1 --parallel={self.args.procs} "
                f"-S 2G --compress-program=gzip {all_parts_file} -o {sorted_parts_file}"
            )
            process = subprocess.run(
                sort_command, shell=True, check=True, capture_output=True, text=True
            )
            if process.returncode != 0:
                logger.error(f"Sorting failed. Stderr: {process.stderr}")
                raise RuntimeError("Disk-based sort command failed.")
            logger.info("Sort phase completed.")

            # --- 3. REDUCE PHASE (OPTIMIZED) ---
            # Group sorted k-mers and write to Parquet file in batches.
            output_path = self.base_path / (self.output_db_name + ".db.parquet")
            logger.info(f"Aggregating sorted k-mers into Parquet file: {output_path}")

            # Define the schema for the output Parquet file.
            schema_fields = [pa.field("kmer", pa.binary())]
            for name in strain_names:
                schema_fields.append(pa.field(name, pa.bool_()))

            # Add custom metadata
            custom_metadata = {
                b"strainr_kmerlen": str(self.args.kmerlen).encode('utf-8'),
                b"strainr_skip_n_kmers": str(self.args.skip_n_kmers).encode('utf-8')
            }
            schema = pa.schema(schema_fields, metadata=custom_metadata)
            logger.info(f"Parquet schema metadata set with: {custom_metadata}")

            # Batch processing for much better performance
            BATCH_SIZE = 10000  # Process 10k k-mers at a time
            batch_data = {field.name: [] for field in schema_fields}

            with pq.ParquetWriter(output_path, schema) as writer:
                with open(sorted_parts_file, "r") as f:
                    grouped_iterator = groupby(
                        f, key=lambda line: line.split("\t", 1)[0]
                    )

                    batch_count = 0
                    for kmer_hex, group in tqdm(
                        grouped_iterator, desc="Aggregating k-mers (Reduce)"
                    ):
                        presence_vector = np.zeros(num_genomes, dtype=bool)

                        # Process all lines for this k-mer
                        for line in group:
                            try:
                                strain_idx = int(line.strip().split("\t")[1])
                                presence_vector[strain_idx] = True
                            except (IndexError, ValueError) as e:
                                logger.warning(
                                    f"Skipping malformed line in sorted file: '{line.strip()}'. Error: {e}"
                                )
                                continue

                        # Add to batch
                        batch_data["kmer"].append(bytes.fromhex(kmer_hex))
                        for i, name in enumerate(strain_names):
                            batch_data[name].append(presence_vector[i])

                        batch_count += 1

                        # Write batch when full
                        if batch_count >= BATCH_SIZE:
                            table = pa.Table.from_pydict(batch_data, schema=schema)
                            writer.write_table(table)
                            # Clear batch
                            batch_data = {field.name: [] for field in schema_fields}
                            batch_count = 0

                    # Write final batch if any remaining
                    if batch_count > 0:
                        table = pa.Table.from_pydict(batch_data, schema=schema)
                        writer.write_table(table)

            logger.info(
                "Reduce phase completed. Parquet database created successfully at: " + str(output_path)
            )
            # The 'kmer' column is written as a regular column.
            # The StrainKmerDatabase class will handle setting this as index upon loading.
            # Metadata (kmerlen, skip_n_kmers) is already written with the schema.
            # No re-loading and re-saving needed here, which saves memory.

            return output_path

        finally:
            # --- Cleanup ---
            logger.info(f"Cleaning up temporary directory: {temp_dir}")
            shutil.rmtree(temp_dir)

    def _save_database_to_parquet(self, database_df: pd.DataFrame) -> None:
        """
        Saves the k-mer database DataFrame to a Parquet file.
        """
        output_path = self.base_path / (self.output_db_name + ".db.parquet")
        logger.info(f"Saving k-mer database to (Parquet format): {output_path}")
        try:
            database_df.to_parquet(output_path, index=True)
            logger.info("Database saved successfully to Parquet.")
        except Exception as e:
            logger.error(
                f"Failed to save database to {output_path} (Parquet format): {e}"
            )
            raise

    def create_database(self) -> None:
        """
        Main public method to orchestrate the entire database creation process.
        """
        logger.info("Starting k-mer database creation workflow.")

        # Check for required external commands first
        try:
            check_external_commands(['sort', 'zcat'])
            logger.info("External commands 'sort' and 'zcat' found.")
        except FileNotFoundError as e:
            logger.error(f"Missing required external command: {e}")
            # Depending on desired behavior, you might re-raise or sys.exit
            raise  # Re-raise to stop execution if commands are critical

        genome_files, metadata_file_path = self._get_genome_file_list()
        if not genome_files:
            logger.error("No genome files found or specified. Cannot build database.")
            return

        logger.info(f"Found {len(genome_files)} genome files to process.")

        strain_identifiers = self._get_genome_names_for_files(
            genome_files, metadata_file_path
        )
        if not strain_identifiers:
            logger.error("Could not determine strain identifiers for genome files.")
            return

        # This method now handles file creation and returns the path.
        # It no longer returns a DataFrame.
        db_path = self._build_kmer_database_parallel(genome_files, strain_identifiers)

        if not db_path or not db_path.exists():
            logger.error(
                "K-mer database construction failed to produce an output file."
            )
        else:
            # The logging about saving is now handled inside the build method.
            # We can just log the final success message.
            df_info = pd.read_parquet(
                db_path, columns=[]
            )  # Read only metadata for shape
            logger.info(
                f"Successfully constructed and saved k-mer database to {db_path} "
                f"with shape: ({len(df_info.index)}, {len(df_info.columns)}) "
                f"(kmers x strains)."
            )

        logger.info("K-mer database creation workflow finished.")

    @staticmethod
    def _process_and_write_kmers_worker(task):
        logger = logging.getLogger(__name__)
        logger.info(f"Worker starting for {task}")
        genome_file, strain_name, strain_idx, kmer_length, skip_n_kmers, temp_dir = task

        # Initialize a local extractor
        try:
            from kmer_counter_rs import extract_kmers_rs

            extract_func = extract_kmers_rs
        except ImportError:
            extract_func = None

        # Process the genome file
        strain_kmers = set()
        try:
            from Bio import SeqIO

            from .utils import open_file_transparently

            with open_file_transparently(genome_file) as f_handle:
                for record in SeqIO.parse(f_handle, "fasta"):
                    if record is None:
                        continue
                    if record.seq is None:
                        continue
                    seq_str = str(record.seq)
                    seq_bytes = seq_str.encode("utf-8")

                    if extract_func is not None:
                        try:
                            kmers_from_seq = extract_func(
                                seq_bytes.upper(), kmer_length, skip_n_kmers
                            )
<<<<<<< HEAD
                            logger.debug(
                                f"Received {len(kmers_from_seq)} k-mers from Rust for {genome_file} (record: {record.id})"
                            )
                            if skip_n_kmers:
                                kmers_from_seq = [
                                    kmer for kmer in kmers_from_seq if b"N" not in kmer
                                ]
=======
                            logger.debug(f"Received {len(kmers_from_seq)} k-mers from Rust for {genome_file} (record: {record.id})")
                            # The skip_n_kmers logic is now handled by the Rust function if perform_strict_dna_check is True (which skip_n_kmers implies)
                            # However, the Rust function extract_kmers_rs currently filters based on any non-ACGT character,
                            # not specifically 'N'. If 'N' is the only character to skip, and other non-ACGT should not be skipped
                            # by the Rust call, then the Python-side filtering might still be needed depending on how
                            # perform_strict_dna_check is interpreted by the Rust side.
                            # For now, assuming perform_strict_dna_check in Rust means skip any non-ACGT (including N).
                            # If only 'N' should be skipped, the Rust side needs adjustment or Python filtering remains.
                            # Based on the previous subtask, extract_kmers_rs now has a perform_strict_dna_check
                            # that skips if *any* char is not ACGT. So, if skip_n_kmers is true, we want that check.
                            # The Python side N check can be removed if the Rust side handles it.
                            # Let's remove the Python side N check for now, assuming the Rust side does what we want.
                            # if skip_n_kmers:
                            #     kmers_from_seq = [
                            #         kmer for kmer in kmers_from_seq if b"N" not in kmer
                            #     ]
>>>>>>> d960de57
                            strain_kmers.update(kmers_from_seq)
                        except Exception as rust_exc:
                            logger.warning(
                                f"Rust k-mer extraction failed for {genome_file} (record: {record.id}): {rust_exc}. Falling back to Python."
                            )
                            # Fallback to Python implementation
                            kmers_from_seq = (
                                DatabaseBuilder._py_extract_canonical_kmers_static(
                                    seq_bytes, kmer_length, skip_n_kmers
                                )
                            )
                            logger.debug(
                                f"Received {len(kmers_from_seq)} k-mers from Python fallback for {genome_file} (record: {record.id})"
                            )
                            strain_kmers.update(kmers_from_seq)
                        except Exception as rust_exc: # This is a nested try-except, which is a bit confusing.
                            # This block is hit if the first rust_exc leads to another error during Python fallback.
                            logger.warning(f"Python fallback k-mer extraction also failed for {genome_file} (record: {record.id}) after Rust failure: {rust_exc}")
                            # Ensure strain_kmers remains as it was before this attempt or is empty
                            # No specific action to add k-mers here as it failed.
                    else: # This 'else' corresponds to 'if extract_func is not None'
                        # Python only path (Rust not available at all)
                        kmers_from_seq = (
                            DatabaseBuilder._py_extract_canonical_kmers_static(
                                seq_bytes, kmer_length, skip_n_kmers
                            )
                        )
                        logger.debug(
                            f"Received {len(kmers_from_seq)} k-mers from Python for {genome_file} (record: {record.id})"
                        )
                        strain_kmers.update(kmers_from_seq)

        except Exception as e:
            logger.error(f"Error processing {genome_file}: {e}")

        # Write to compressed temp file for better I/O performance
        temp_file_path = temp_dir / f"{strain_idx}.part.gz"
        import gzip

        with gzip.open(temp_file_path, "wt") as f_out:
            for kmer_bytes in strain_kmers:
                f_out.write(f"{kmer_bytes.hex()}\t{strain_idx}\n")

        logger.info(f"Worker finished for {task}")
        return temp_file_path

    @staticmethod
    def _py_extract_canonical_kmers_static(
        sequence_bytes: bytes, k: int, skip_n_kmers: bool
    ) -> List[bytes]:
        """Static version of canonical k-mer extraction for multiprocessing."""
        PY_RC_TRANSLATE_TABLE = bytes.maketrans(b"ACGTN", b"TGCAN")

        def _py_reverse_complement_static(kmer_bytes: bytes) -> bytes:
            return kmer_bytes.translate(PY_RC_TRANSLATE_TABLE)[::-1]

        kmers_list = []
        upper_sequence_bytes = sequence_bytes.upper()

        if len(upper_sequence_bytes) < k:
            return kmers_list

        with memoryview(upper_sequence_bytes) as seq_view:
            for i in range(len(upper_sequence_bytes) - k + 1):
                kmer_candidate_bytes = seq_view[i : i + k].tobytes()

                if skip_n_kmers and b"N" in kmer_candidate_bytes:
                    continue

                rc_kmer = _py_reverse_complement_static(kmer_candidate_bytes)
                kmers_list.append(
                    kmer_candidate_bytes if kmer_candidate_bytes <= rc_kmer else rc_kmer
                )

        return kmers_list

    def _process_and_write_kmers(
        self, genome_file_info, kmer_length, temp_dir
    ) -> pathlib.Path:
        """
        Legacy method - now redirects to static worker for consistency.
        """
        # Reconstruct task tuple for worker
        genome_file, strain_name, strain_idx = genome_file_info[:3]
        task_tuple = (
            genome_file,
            strain_name,
            strain_idx,
            kmer_length, # kmer_length is passed directly
            self.args.skip_n_kmers, # skip_n_kmers from pydantic model
            temp_dir,
        )
        return self._process_and_write_kmers_worker(task_tuple)

# Typer application
app = typer.Typer(add_completion=False, pretty_exceptions_show_locals=False)

@app.command(
    name="build-db",
    help="StrainR Database Builder: Downloads genomes and creates a k-mer presence/absence database.",
    context_settings={"help_option_names": ["-h", "--help"]},
)
def main(
    taxid: Annotated[Optional[str], typer.Option(help="Species taxonomic ID from NCBI.")] = None,
    assembly_accessions: Annotated[Optional[Path], typer.Option(
        help="Path to a file listing assembly accessions (one per line).",
        exists=True, file_okay=True, dir_okay=False, readable=True, resolve_path=True
    )] = None,
    genus: Annotated[Optional[str], typer.Option(help="Genus name for NCBI download.")] = None,
    custom: Annotated[Optional[Path], typer.Option(
        help="Path to a folder containing custom genome FASTA files.",
        exists=True, file_okay=False, dir_okay=True, readable=True, resolve_path=True
    )] = None,
    kmerlen: Annotated[int, typer.Option(help="Length of k-mers.")] = 31,
    assembly_levels: Annotated[str, typer.Option(help="Assembly level(s) for NCBI download (complete, chromosome, scaffold, contig).")] = "complete",
    source: Annotated[str, typer.Option(help="NCBI database source (refseq, genbank).")] = "refseq",
    procs: Annotated[int, typer.Option(help="Number of processor cores.")] = 4,
    out: Annotated[str, typer.Option(help="Output name prefix for the database file.")] = "strainr_kmer_database",
    unique_taxid: Annotated[bool, typer.Option("--unique-taxid", help="Filter NCBI genomes for unique strain-level taxID.")] = False,
    skip_n_kmers: Annotated[bool, typer.Option("--skip-n-kmers", help="Exclude k-mers with 'N' bases.")] = False,
):
    """
    Main CLI entry point for building the StrainR database.
    Uses Typer for argument parsing and Pydantic for validation.
    """
    logger.info("StrainR Database Building Script Started.")

    try:
        # Convert Typer args to Pydantic model
        # Typer ensures file/dir existence for paths, Pydantic model will re-validate logic
        build_args = BuildDBArgs(
            taxid=taxid,
            assembly_accessions=assembly_accessions,
            genus=genus,
            custom=custom,
            kmerlen=kmerlen,
            assembly_levels=assembly_levels,
            source=source,
            procs=procs,
            out=out,
            unique_taxid=unique_taxid,
            skip_n_kmers=skip_n_kmers,
        )

        builder = DatabaseBuilder(args=build_args)
        builder.create_database()

    except ValueError as ve: # Catch Pydantic validation errors specifically
        logger.critical(f"Configuration error: {ve}", exc_info=False) # No need for full stack trace
        # Attempt to provide a more user-friendly message from Typer/Pydantic if possible
        # For now, just printing the error is fine.
        print(f"Error: {ve}", file=sys.stderr)
        raise typer.Exit(code=1)
    except Exception as e:
        logger.critical(
            f"A critical error occurred during database creation: {e}", exc_info=True
        )
        # Consider if specific error types should have different exit codes
        raise typer.Exit(code=1)

    logger.info("StrainR Database Building Script Finished Successfully.")


if __name__ == "__main__":
    app()

# %%<|MERGE_RESOLUTION|>--- conflicted
+++ resolved
@@ -22,11 +22,6 @@
   a common choice for bacterial genomes balancing specificity and sensitivity.
 """
 
-<<<<<<< HEAD
-import argparse
-=======
-# %%
->>>>>>> d960de57
 import contextlib
 import logging
 import multiprocessing as mp
@@ -83,12 +78,17 @@
         f"Rust k-mer counter not available ({e}). Falling back to Python implementation."
     )
 
+
 # --- Pydantic Model for CLI Arguments ---
 class BuildDBArgs(BaseModel):
     taxid: Optional[str] = Field(None, description="Species taxonomic ID from NCBI.")
-    assembly_accessions: Optional[FilePath] = Field(None, description="Path to a file listing assembly accessions.")
+    assembly_accessions: Optional[FilePath] = Field(
+        None, description="Path to a file listing assembly accessions."
+    )
     genus: Optional[str] = Field(None, description="Genus name for NCBI download.")
-    custom: Optional[DirectoryPath] = Field(None, description="Path to folder with custom genome FASTA files.")
+    custom: Optional[DirectoryPath] = Field(
+        None, description="Path to folder with custom genome FASTA files."
+    )
 
     kmerlen: int = Field(31, description="Length of k-mers.", gt=0)
     assembly_levels: Literal["complete", "chromosome", "scaffold", "contig"] = Field(
@@ -98,17 +98,30 @@
         "refseq", description="NCBI database source."
     )
     procs: int = Field(4, description="Number of processor cores.", gt=0)
-    out: str = Field("strainr_kmer_database", description="Output name prefix for the database file.")
-    unique_taxid: bool = Field(False, description="Filter NCBI genomes for unique strain-level taxID.")
+    out: str = Field(
+        "strainr_kmer_database", description="Output name prefix for the database file."
+    )
+    unique_taxid: bool = Field(
+        False, description="Filter NCBI genomes for unique strain-level taxID."
+    )
     skip_n_kmers: bool = Field(False, description="Exclude k-mers with 'N' bases.")
 
-    @model_validator(mode='after')
+    @model_validator(mode="after")
     def check_genome_source(cls, values):
-        sources = [values.taxid, values.assembly_accessions, values.genus, values.custom]
+        sources = [
+            values.taxid,
+            values.assembly_accessions,
+            values.genus,
+            values.custom,
+        ]
         if sum(s is not None for s in sources) != 1:
-            raise ValueError("Exactly one of --taxid, --assembly_accessions, --genus, or --custom must be specified.")
+            raise ValueError(
+                "Exactly one of --taxid, --assembly_accessions, --genus, or --custom must be specified."
+            )
         if values.assembly_accessions and not values.assembly_accessions.is_file():
-             raise ValueError(f"Assembly accessions file not found: {values.assembly_accessions}")
+            raise ValueError(
+                f"Assembly accessions file not found: {values.assembly_accessions}"
+            )
         if values.custom and not values.custom.is_dir():
             raise ValueError(f"Custom genome directory not found: {values.custom}")
         return values
@@ -168,10 +181,10 @@
         assembly_level_str = self._parse_assembly_level()
 
         ncbi_kwargs: Dict[str, Any] = {
-            "flat_output": True, # Keep downloaded files in a flat directory structure
-            "groups": "bacteria", # Assuming we are always downloading bacteria
+            "flat_output": True,  # Keep downloaded files in a flat directory structure
+            "groups": "bacteria",  # Assuming we are always downloading bacteria
             "file_formats": "fasta",
-            "section": self.args.source, # 'refseq' or 'genbank'
+            "section": self.args.source,  # 'refseq' or 'genbank'
             "parallel": self.args.procs,
             "assembly_levels": assembly_level_str,
         }
@@ -285,7 +298,7 @@
         else:
             genome_download_dir, metadata_file = self._download_genomes_from_ncbi()
             all_downloaded_files = list(genome_download_dir.glob("*fna.gz"))
-            if self.args.unique_taxid: # This attribute comes from BuildDBArgs
+            if self.args.unique_taxid:  # This attribute comes from BuildDBArgs
                 return self._filter_genomes_by_unique_taxid(
                     genome_download_dir, metadata_file
                 ), metadata_file
@@ -474,8 +487,8 @@
         genome_file_info: Tuple[
             pathlib.Path, str, int, Optional[pathlib.Path]
         ],  # (file_path, strain_name, strain_idx, optional_output_path)
-        kmer_length: int, # This comes from self.args.kmerlen
-        skip_n_kmers: bool, # This comes from self.args.skip_n_kmers
+        kmer_length: int,  # This comes from self.args.kmerlen
+        skip_n_kmers: bool,  # This comes from self.args.skip_n_kmers
         num_total_strains: Optional[int] = None,
     ) -> Union[
         Tuple[str, int, Set[bytes]],
@@ -610,12 +623,12 @@
         # Each worker extracts k-mers and writes to a unique temp file.
         tasks = [
             (
-                genome_files[i], # genome_file path
-                strain_names[i], # strain_name string
-                i,               # strain_idx integer
-                self.args.kmerlen, # kmer_length integer
-                self.args.skip_n_kmers, # skip_n_kmers boolean
-                temp_dir,        # temp_dir path
+                genome_files[i],  # genome_file path
+                strain_names[i],  # strain_name string
+                i,  # strain_idx integer
+                self.args.kmerlen,  # kmer_length integer
+                self.args.skip_n_kmers,  # skip_n_kmers boolean
+                temp_dir,  # temp_dir path
             )
             for i in range(num_genomes)
         ]
@@ -677,8 +690,8 @@
 
             # Add custom metadata
             custom_metadata = {
-                b"strainr_kmerlen": str(self.args.kmerlen).encode('utf-8'),
-                b"strainr_skip_n_kmers": str(self.args.skip_n_kmers).encode('utf-8')
+                b"strainr_kmerlen": str(self.args.kmerlen).encode("utf-8"),
+                b"strainr_skip_n_kmers": str(self.args.skip_n_kmers).encode("utf-8"),
             }
             schema = pa.schema(schema_fields, metadata=custom_metadata)
             logger.info(f"Parquet schema metadata set with: {custom_metadata}")
@@ -731,7 +744,8 @@
                         writer.write_table(table)
 
             logger.info(
-                "Reduce phase completed. Parquet database created successfully at: " + str(output_path)
+                "Reduce phase completed. Parquet database created successfully at: "
+                + str(output_path)
             )
             # The 'kmer' column is written as a regular column.
             # The StrainKmerDatabase class will handle setting this as index upon loading.
@@ -768,7 +782,7 @@
 
         # Check for required external commands first
         try:
-            check_external_commands(['sort', 'zcat'])
+            check_external_commands(["sort", "zcat"])
             logger.info("External commands 'sort' and 'zcat' found.")
         except FileNotFoundError as e:
             logger.error(f"Missing required external command: {e}")
@@ -846,16 +860,9 @@
                             kmers_from_seq = extract_func(
                                 seq_bytes.upper(), kmer_length, skip_n_kmers
                             )
-<<<<<<< HEAD
                             logger.debug(
                                 f"Received {len(kmers_from_seq)} k-mers from Rust for {genome_file} (record: {record.id})"
                             )
-                            if skip_n_kmers:
-                                kmers_from_seq = [
-                                    kmer for kmer in kmers_from_seq if b"N" not in kmer
-                                ]
-=======
-                            logger.debug(f"Received {len(kmers_from_seq)} k-mers from Rust for {genome_file} (record: {record.id})")
                             # The skip_n_kmers logic is now handled by the Rust function if perform_strict_dna_check is True (which skip_n_kmers implies)
                             # However, the Rust function extract_kmers_rs currently filters based on any non-ACGT character,
                             # not specifically 'N'. If 'N' is the only character to skip, and other non-ACGT should not be skipped
@@ -871,7 +878,6 @@
                             #     kmers_from_seq = [
                             #         kmer for kmer in kmers_from_seq if b"N" not in kmer
                             #     ]
->>>>>>> d960de57
                             strain_kmers.update(kmers_from_seq)
                         except Exception as rust_exc:
                             logger.warning(
@@ -887,12 +893,14 @@
                                 f"Received {len(kmers_from_seq)} k-mers from Python fallback for {genome_file} (record: {record.id})"
                             )
                             strain_kmers.update(kmers_from_seq)
-                        except Exception as rust_exc: # This is a nested try-except, which is a bit confusing.
+                        except Exception as rust_exc:  # This is a nested try-except, which is a bit confusing.
                             # This block is hit if the first rust_exc leads to another error during Python fallback.
-                            logger.warning(f"Python fallback k-mer extraction also failed for {genome_file} (record: {record.id}) after Rust failure: {rust_exc}")
+                            logger.warning(
+                                f"Python fallback k-mer extraction also failed for {genome_file} (record: {record.id}) after Rust failure: {rust_exc}"
+                            )
                             # Ensure strain_kmers remains as it was before this attempt or is empty
                             # No specific action to add k-mers here as it failed.
-                    else: # This 'else' corresponds to 'if extract_func is not None'
+                    else:  # This 'else' corresponds to 'if extract_func is not None'
                         # Python only path (Rust not available at all)
                         kmers_from_seq = (
                             DatabaseBuilder._py_extract_canonical_kmers_static(
@@ -960,14 +968,16 @@
             genome_file,
             strain_name,
             strain_idx,
-            kmer_length, # kmer_length is passed directly
-            self.args.skip_n_kmers, # skip_n_kmers from pydantic model
+            kmer_length,  # kmer_length is passed directly
+            self.args.skip_n_kmers,  # skip_n_kmers from pydantic model
             temp_dir,
         )
         return self._process_and_write_kmers_worker(task_tuple)
+
 
 # Typer application
 app = typer.Typer(add_completion=False, pretty_exceptions_show_locals=False)
+
 
 @app.command(
     name="build-db",
@@ -975,23 +985,57 @@
     context_settings={"help_option_names": ["-h", "--help"]},
 )
 def main(
-    taxid: Annotated[Optional[str], typer.Option(help="Species taxonomic ID from NCBI.")] = None,
-    assembly_accessions: Annotated[Optional[Path], typer.Option(
-        help="Path to a file listing assembly accessions (one per line).",
-        exists=True, file_okay=True, dir_okay=False, readable=True, resolve_path=True
-    )] = None,
-    genus: Annotated[Optional[str], typer.Option(help="Genus name for NCBI download.")] = None,
-    custom: Annotated[Optional[Path], typer.Option(
-        help="Path to a folder containing custom genome FASTA files.",
-        exists=True, file_okay=False, dir_okay=True, readable=True, resolve_path=True
-    )] = None,
+    taxid: Annotated[
+        Optional[str], typer.Option(help="Species taxonomic ID from NCBI.")
+    ] = None,
+    assembly_accessions: Annotated[
+        Optional[Path],
+        typer.Option(
+            help="Path to a file listing assembly accessions (one per line).",
+            exists=True,
+            file_okay=True,
+            dir_okay=False,
+            readable=True,
+            resolve_path=True,
+        ),
+    ] = None,
+    genus: Annotated[
+        Optional[str], typer.Option(help="Genus name for NCBI download.")
+    ] = None,
+    custom: Annotated[
+        Optional[Path],
+        typer.Option(
+            help="Path to a folder containing custom genome FASTA files.",
+            exists=True,
+            file_okay=False,
+            dir_okay=True,
+            readable=True,
+            resolve_path=True,
+        ),
+    ] = None,
     kmerlen: Annotated[int, typer.Option(help="Length of k-mers.")] = 31,
-    assembly_levels: Annotated[str, typer.Option(help="Assembly level(s) for NCBI download (complete, chromosome, scaffold, contig).")] = "complete",
-    source: Annotated[str, typer.Option(help="NCBI database source (refseq, genbank).")] = "refseq",
+    assembly_levels: Annotated[
+        str,
+        typer.Option(
+            help="Assembly level(s) for NCBI download (complete, chromosome, scaffold, contig)."
+        ),
+    ] = "complete",
+    source: Annotated[
+        str, typer.Option(help="NCBI database source (refseq, genbank).")
+    ] = "refseq",
     procs: Annotated[int, typer.Option(help="Number of processor cores.")] = 4,
-    out: Annotated[str, typer.Option(help="Output name prefix for the database file.")] = "strainr_kmer_database",
-    unique_taxid: Annotated[bool, typer.Option("--unique-taxid", help="Filter NCBI genomes for unique strain-level taxID.")] = False,
-    skip_n_kmers: Annotated[bool, typer.Option("--skip-n-kmers", help="Exclude k-mers with 'N' bases.")] = False,
+    out: Annotated[
+        str, typer.Option(help="Output name prefix for the database file.")
+    ] = "strainr_kmer_database",
+    unique_taxid: Annotated[
+        bool,
+        typer.Option(
+            "--unique-taxid", help="Filter NCBI genomes for unique strain-level taxID."
+        ),
+    ] = False,
+    skip_n_kmers: Annotated[
+        bool, typer.Option("--skip-n-kmers", help="Exclude k-mers with 'N' bases.")
+    ] = False,
 ):
     """
     Main CLI entry point for building the StrainR database.
@@ -1019,8 +1063,10 @@
         builder = DatabaseBuilder(args=build_args)
         builder.create_database()
 
-    except ValueError as ve: # Catch Pydantic validation errors specifically
-        logger.critical(f"Configuration error: {ve}", exc_info=False) # No need for full stack trace
+    except ValueError as ve:  # Catch Pydantic validation errors specifically
+        logger.critical(
+            f"Configuration error: {ve}", exc_info=False
+        )  # No need for full stack trace
         # Attempt to provide a more user-friendly message from Typer/Pydantic if possible
         # For now, just printing the error is fine.
         print(f"Error: {ve}", file=sys.stderr)
