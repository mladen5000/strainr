--- conflicted
+++ resolved
@@ -1,8 +1,5 @@
 #!/usr/bin/env python
-<<<<<<< HEAD
-import argparse
-=======
->>>>>>> 6968c916
+
 import functools
 import multiprocessing as mp
 import pathlib
@@ -12,109 +9,12 @@
 from collections import Counter, defaultdict
 from typing import Any, Generator
 
-<<<<<<< HEAD
-import numpy as np
-import pandas as pd
-from Bio import SeqIO
-from Bio.SeqIO.QualityIO import FastqGeneralIterator
-
-SETCHUNKSIZE = 10000
-
-
-def get_args():
-    """Parses the available arguments.
-
-    Returns:
-        parser: Object to be converted to dict for parameters
-    """
-    parser = argparse.ArgumentParser()
-    parser.add_argument(
-        "input",
-        help="input file",
-        nargs="+",
-        type=str,
-    )
-    parser.add_argument(
-        "-r",
-        "--reverse",
-        help="reverse fastq file, todo",
-        nargs="+",
-        type=str,
-    )
-    parser.add_argument(
-        "-d",
-        "--db",
-        # required=True,
-        help="Database file",
-        type=str,
-    )
-    parser.add_argument(
-        "-p",
-        "--procs",
-        type=int,
-        default=4,
-        help="Number of cores to use (default: 4)",
-    )
-    parser.add_argument(
-        "-o",
-        "--out",
-        type=pathlib.Path,
-        required=False,
-        help="Output folder",
-        default="strainr_out",
-    )
-    parser.add_argument(
-        "-m",
-        "--mode",
-        help="""
-        Selection mode for diambiguation
-        """,
-        choices=[
-            "random",
-            "max",
-            "multinomial",
-            "dirichlet",
-        ],
-        type=str,
-        default="max",
-    )
-    parser.add_argument(
-        "-a",
-        "--thresh",
-        help="",
-        type=float,
-        default=0.001,
-    )
-    parser.add_argument(
-        "--bin",
-        action="store_true",
-        required=False,
-        help="""
-        Perform binning.
-        """,
-    )
-    parser.add_argument(
-        "--save-raw-hits",
-        action="store_true",
-        required=False,
-        help="""
-        Save the intermediate results as a csv file containing
-        each read's strain information.
-        """,
-    )
-    # Examples
-    # parser.add_argument('--source_file', type=open)
-    # parser.add_argument('--dest_file',
-    # type=argparse.FileType('w', encoding='latin-1'))
-    # parser.add_argument('--datapath', type=pathlib.Path)
-    return parser
-=======
+
 import mpire
 import numpy as np
 import pandas as pd
 from Bio.SeqIO.QualityIO import FastqGeneralIterator
 from utils import _open
->>>>>>> 6968c916
 
 from strainr.parameter_config import process_arguments
 
@@ -328,61 +228,8 @@
     return new_clear, new_ambig
 
 
-<<<<<<< HEAD
-def disambiguate(ambig_hits, prior, selection="multinomial"):  # TODO: not implemented
-    """
-    Assign a strain to reads with ambiguous k-mer signals
-    by maximum likelihood.
-    Currently 3 options: random, max, and dirichlet.
-    (dirichlet is slow and performs similar to random)
-    For all 3, threshold spectra to only include maxima, multiply w/ prior.
-    """
-
-    rng = np.random.default_rng()
-    new_clear, new_ambig = {}, {}
-
-    for read, hits in ambig_hits.items():  # Treshold at max
-        belowmax = hits < np.max(hits)
-        hits[belowmax] = 0
-
-        # Apply prior
-        mlehits = hits * prior
-
-        # Weighted assignment
-        if selection == "random":
-            select_random = random.choices(range(len(hits)), weights=mlehits, k=1).pop()
-            new_clear[read] = select_random
-
-        # Maximum Likelihood assignment
-        elif selection == "max":
-            select_max = np.argwhere(mlehits == np.max(mlehits)).flatten()
-            if len(select_max) == 1:
-                new_clear[read] = int(select_max)
-
-        # Dirichlet assignment
-        elif selection == "dirichlet":
-            mlehits[mlehits == 0] = 1e-10
-            select_dirichlet = rng.dirichlet(mlehits, 1)
-            new_clear[read] = np.argmax(select_dirichlet)
-
-        elif selection == "multinomial":
-            mlehits[mlehits == 0] = 1e-10
-            select_multi = rng.multinomial(1, mlehits / sum(mlehits))
-            new_clear[read] = np.argmax(select_multi)
-
-        else:
-            raise ValueError("Must select a selection mode")
-
-    assert len(ambig_hits) == len(new_clear) + len(new_ambig)
-    return new_clear, new_ambig
-
-
-def collect_reads(
-    clear_hits: dict[str, int], updated_hits: dict[str, int], na_hits: list[str]
-) -> dict[str, Any]:
-=======
+
 def collect_reads(clear_hits: dict[str, int], updated_hits: dict[str, int], na_hits: list[str]) -> dict[str, Any]:
->>>>>>> 6968c916
     """Assign the NA string to na and join all 3 dicts."""
     np.full(len(strains), 0.0)
     na = {k: "NA" for k in na_hits}
@@ -457,38 +304,6 @@
 
     return choice_list
 
-
-<<<<<<< HEAD
-def write_abundance_file(strain_names, idx_relab, outfile):
-    """
-    Write the abundance file based on the strain names and relative abundances.
-
-    Args:
-        strain_names (list): List of strain names.
-        idx_relab (dict): Dictionary containing the relative abundances for each strain.
-        outfile (file): Output file object to write the abundance data.
-
-    Returns:
-        None
-    """
-    full_relab = defaultdict(float)
-
-    for idx, name in enumerate(strain_names):
-        full_relab[name] = idx_relab[idx]
-    if idx_relab["NA"]:
-        full_relab["NA"] = idx_relab["NA"]
-
-    with outfile.open(mode="w") as fh:
-        for strain, relab in sorted(full_relab.items()):
-            fh.write(f"{strain}\t{relab:.9f}\n")
-    return
-
-
-from collections import Counter
-
-
-=======
->>>>>>> 6968c916
 def translate_strain_indices_to_names(counter_indices, strain_names):
     """
     Convert a dictionary or counter from {strain_index: hits} to {strain_name: hits}.
@@ -603,12 +418,8 @@
     AssertionError: If the length of any kmer in the dataframe is not equal to kmerlen.
     """
     print("Loading Database.")
-<<<<<<< HEAD
-    # Get relevant parameters
-=======
 
     global kmerlen, strains, db
->>>>>>> 6968c916
     df = pd.read_pickle(dbpath)
     # kmerlen = len(df.index[0])
     kmerlen = 31
@@ -616,43 +427,12 @@
 
     # Convert to dictionary
     db = dict(zip(df.index, df.to_numpy()))
-<<<<<<< HEAD
-    print(f"Database of {len(strains)} strains loaded.")
-
-    return db, strains, kmerlen
-
-
-def check_kmer_length(df, kmerlen):
-    """
-    Check if the length of each kmer in the dataframe is equal to kmerlen.
-
-    Parameters:
-    df (pd.DataFrame): The dataframe containing kmers.
-    kmerlen (int): The expected length of each kmer.
-
-    Raises:
-    AssertionError: If the length of any kmer in the dataframe is not equal to kmerlen.
-    """
-    assert all(df.index.str.len() == kmerlen)
-
-
-def pickle_results(results_raw, total_hits, strains):
-    with open((out / "raw_results.pkl"), "wb") as fh:
-        pickle.dump(results_raw, fh)
-    with open((out / "total_hits.pkl"), "wb") as fh:
-        pickle.dump(total_hits, fh)
-
-    save_results(results_raw, total_hits, strains)
-    return
-
-
-=======
+
     # assert all(df.index.str.len() == kmerlen)  # Check all kmers
     print(f"Database of {len(strains)} strains loaded")
     return db, strains, kmerlen
 
 
->>>>>>> 6968c916
 def main():
     """
     Execute main loop.
@@ -673,7 +453,11 @@
 
     clear_hits, ambig_hits, na_hits = separate_hits(results_raw)
 
-    # Disambiguate
+    # 
+    
+    
+    
+    nn
     # dict values are now single index
     assigned_clear = resolve_clear_hits(clear_hits)
     cprior = prior_counter(assigned_clear)
@@ -690,17 +474,7 @@
         print(df_relabund[df_relabund["sample_hits"] > 0])
         print(f"Saving results to {out}")
 
-<<<<<<< HEAD
-    """
-    # TODO
-    binflag = False
-    if binflag: main_bin(results_raw, strains, total_hits, fasta, out)
-    # TODO
-    pickleflag = False
-    if pickleflag: pickle_results(results_raw, total_hits, strains)
-    """
-
-=======
+
 
 def save_read_spectra(strains: list[str], results_raw):
     """Pickles the raw results from the k-mer db lookup"""
@@ -714,7 +488,6 @@
     with output_file.open("wb") as pf:
         pickle.dump(results_raw, pf)  # , file=pf, protocol=pickle.HIGHEST_PROTOCOL)
         # pickle.dump(strains, file=pf, protocol=pickle.HIGHEST_PROTOCOL)
->>>>>>> 6968c916
     return
 
 
@@ -732,9 +505,7 @@
             print(f"Input file:{fasta}")
             main()
             print(f"Time for {fasta}: {time.time()-t0}")
-<<<<<<< HEAD
-            print(f"Time for {fasta}: {time.time()-t0}")
-=======
+
 
 # if __name__ == "__main__":
 #     p = pathlib.Path().cwd()
@@ -751,5 +522,4 @@
 #         if not out.exists():
 #             print(f"Input file:{fasta}")
 #             main()
-#             print(f"Time for {fasta}: {time.time()-t0}")
->>>>>>> 6968c916
+#             print(f"Time for {fasta}: {time.time()-t0}")