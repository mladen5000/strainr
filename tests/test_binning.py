"""
Pytest unit tests for the binning module (strainr.binning).
These tests assume the file is in the root directory, and 'src' is a subdirectory.
"""

import pathlib
<<<<<<< HEAD
from typing import Dict, List  # Added Optional
from unittest.mock import MagicMock, mock_open, patch  # Added mock_open

=======
from typing import Dict, List
from unittest.mock import MagicMock, call, mock_open, patch

# Third-party imports
import numpy as np
>>>>>>> 517ce4cf
import pandas as pd
import pytest
from Bio.Seq import Seq
from Bio.SeqRecord import SeqRecord

# Functions and types to test
<<<<<<< HEAD
from strainr.binning import (
    FinalAssignmentsType,
)  # Assuming this is defined in binning.py or imported there
from strainr.binning import (
=======
from strainr.binning import (  # Assuming this is defined in binning.py or imported there
    FinalAssignmentsType,
>>>>>>> 517ce4cf
    _extract_reads_for_strain,
    create_binned_fastq_files,
    generate_table,
    get_top_strain_names,
    run_binning_pipeline,
)

# --- Fixtures ---


@pytest.fixture
def strain_names_fixture() -> List[str]:
    """Provides a default list of strain names."""
    return ["StrainA", "StrainB", "StrainC"]


@pytest.fixture
def unassigned_marker_fixture() -> str:
    """Provides a default unassigned marker string."""
    return "NA_TEST"


@pytest.fixture
def simple_final_assignments(
    strain_names_fixture: List[str], unassigned_marker_fixture: str
) -> FinalAssignmentsType:
    """Provides a sample FinalAssignmentsType dictionary."""
    # StrainA is index 0, StrainB is index 1, StrainC is index 2
    return {
        "read1": 0,  # StrainA
        "read2": 1,  # StrainB
        "read3": 0,  # StrainA
        "read4": unassigned_marker_fixture,
        "read5": 0,  # StrainA
        "read6": 2,  # StrainC
    }


@pytest.fixture
def tmp_output_dir(tmp_path: pathlib.Path) -> pathlib.Path:
    """Creates a temporary output directory for binning tests."""
    output_dir = tmp_path / "binning_test_output"
    output_dir.mkdir(parents=True, exist_ok=True)
    return output_dir


@pytest.fixture
def mock_fastq_paths(tmp_path: pathlib.Path) -> Dict[str, pathlib.Path]:
    """Creates mock FASTQ file paths and touches the files to make them exist."""
    r1_path = tmp_path / "dummy_R1.fastq.gz"
    r2_path = tmp_path / "dummy_R2.fastq"
    r1_path.touch()
    r2_path.touch()
    return {"r1": r1_path, "r2": r2_path}


# --- Tests for generate_table ---


def test_generate_table_basic(
    simple_final_assignments: FinalAssignmentsType, strain_names_fixture: List[str]
):
    df = generate_table(simple_final_assignments, strain_names_fixture)
    assert isinstance(df, pd.DataFrame)
    assert list(df.columns) == strain_names_fixture
    assert len(df) == len(simple_final_assignments)
    assert df.loc["read1", "StrainA"] == 1
    assert df.loc["read2", "StrainB"] == 1
    assert df.loc["read4", "StrainA"] == 0


def test_generate_table_empty_input():
    df = generate_table({}, [])
    assert df.empty
    df_no_strains = generate_table({"read1": "NA"}, [])
    assert df_no_strains.index.tolist() == ["read1"]
    assert df_no_strains.columns.empty


def test_generate_table_empty_strain_names(
    simple_final_assignments: FinalAssignmentsType,
):
<<<<<<< HEAD
    df = generate_table(simple_final_assignments, [])
    df = pd.Series(df, index=[])
    assert df.shape == (len(simple_final_assignments), 0)  # No columns
    assert sorted(list(df.index)) == sorted(list(simple_final_assignments.keys()))
=======
    with pytest.raises(
        ValueError,
        match="all_strain_names is empty, but final_assignments contains integer .* assignments.",
    ):
        df = generate_table(simple_final_assignments, [])
        df = pd.Series(df, index=[])
        assert df.shape == (len(simple_final_assignments), 0)  # No columns
        assert sorted(list(df.index)) == sorted(list(simple_final_assignments.keys()))
>>>>>>> 517ce4cf


def test_generate_table_all_unassigned(
    strain_names_fixture: List[str], unassigned_marker_fixture: str
):
    assignments: FinalAssignmentsType = {
        "read1": unassigned_marker_fixture,
        "read2": unassigned_marker_fixture,
    }
    df = generate_table(assignments, strain_names_fixture)
    expected_df = pd.DataFrame(
        0, index=["read1", "read2"], columns=strain_names_fixture, dtype=np.uint8
    )
    pd.testing.assert_frame_equal(df, expected_df)


# --- Tests for get_top_strain_names ---


def test_get_top_strain_names_basic(
    simple_final_assignments: FinalAssignmentsType, strain_names_fixture: List[str]
):
    top_strains = get_top_strain_names(
        simple_final_assignments, strain_names_fixture, exclude_unassigned=True
    )
    assert top_strains == ["StrainA", "StrainB", "StrainC"]


def test_get_top_strain_names_include_unassigned(
    simple_final_assignments: FinalAssignmentsType,
    strain_names_fixture: List[str],
    unassigned_marker_fixture: str,
):
    top_strains = get_top_strain_names(
        simple_final_assignments,
        strain_names_fixture,
        unassigned_marker=unassigned_marker_fixture,
        exclude_unassigned=False,
    )
    assert len(top_strains) == 4
    assert set(top_strains) == {
        "StrainA",
        "StrainB",
        "StrainC",
        unassigned_marker_fixture,
    }


# --- Tests for _extract_reads_for_strain ---
<<<<<<< HEAD


=======
>>>>>>> 517ce4cf
@patch("strainr.utils.open_file_transparently", new_callable=mock_open)
@patch("strainr.binning.SeqIO.parse")
@patch("strainr.binning.SeqIO.write")
@patch("pathlib.Path.is_file")
def test_extract_reads_for_strain_r1_only(
    mock_seqio_write: MagicMock,
    mock_seqio_parse: MagicMock,
    mock_open_transp: MagicMock,
    tmp_output_dir: pathlib.Path,
    mock_fastq_paths: Dict[str, pathlib.Path],
):
    r1_path = mock_fastq_paths["r1"]
    with patch.object(
        pathlib.Path, "is_file", return_value=True
    ):  # Ensure is_file() passes for the dummy path
        read_ids_for_strain = {"read_A1", "read_A2"}
        all_seq_records = [
            SeqRecord(Seq("ATGC"), id="read_A1"),
            SeqRecord(Seq("CGTA"), id="read_B1"),
            SeqRecord(Seq("TTTT"), id="read_A2"),
        ]
        mock_seqio_parse.return_value = iter(all_seq_records)
        mock_seqio_write.return_value = 2

        with patch("builtins.open", new_callable=mock_open) as mock_builtin_write_open:
            _extract_reads_for_strain(
                "StrainA", read_ids_for_strain, r1_path, None, tmp_output_dir
            )

        mock_open_transp.assert_called_once_with(r1_path, mode="rt")
        mock_builtin_write_open.assert_called_once_with(
            tmp_output_dir / "bin.StrainA_R1.fastq", "w"
        )
        mock_seqio_write.assert_called_once()
        written_records = mock_seqio_write.call_args[0][0]
        assert len(written_records) == 2
        assert written_records[0].id == "read_A1"
        assert written_records[1].id == "read_A2"


# --- Tests for create_binned_fastq_files ---


@patch("strainr.binning.mp.Process")
@patch("pathlib.Path.mkdir")  # Mock mkdir to avoid actual directory creation
def test_create_binned_fastq_files_basic(
    mock_mkdir: MagicMock,
    mock_process_class: MagicMock,
    strain_names_fixture: List[str],
    tmp_output_dir: pathlib.Path,
    mock_fastq_paths: Dict[str, pathlib.Path],
    unassigned_marker_fixture: str,
):
    mock_process_instance1 = MagicMock()
    mock_process_instance2 = MagicMock()
    mock_process_class.side_effect = [mock_process_instance1, mock_process_instance2]

    top_strains = ["StrainA", "StrainB"]
    read_ids = ["read1_A", "read2_A", "read1_B"]
    data = {"StrainA": [1, 1, 0], "StrainB": [0, 0, 1], "StrainC": [0, 0, 0]}
    assignment_table = pd.DataFrame(data, index=read_ids, columns=strain_names_fixture)

    binned_strains_set, processes_list = create_binned_fastq_files(
        top_strain_names=top_strains,
        read_to_strain_assignment_table=assignment_table,
        forward_fastq_path=mock_fastq_paths["r1"],
        reverse_fastq_path=mock_fastq_paths["r2"],
        output_dir=tmp_output_dir,
        num_bins_to_create=2,
        unassigned_marker=unassigned_marker_fixture,
    )
    assert binned_strains_set == {"StrainA", "StrainB"}
    assert len(processes_list) == 2
    assert processes_list[0] is mock_process_instance1
    assert processes_list[1] is mock_process_instance2

    mock_process_class.assert_has_calls(
        [
            call(
                target=_extract_reads_for_strain,
                args=(
                    "StrainA",
                    {"read1_A", "read2_A"},
                    mock_fastq_paths["r1"],
                    mock_fastq_paths["r2"],
                    tmp_output_dir / "bins",
                ),
            ),
            call(
                target=_extract_reads_for_strain,
                args=(
                    "StrainB",
                    {"read1_B"},
                    mock_fastq_paths["r1"],
                    mock_fastq_paths["r2"],
                    tmp_output_dir / "bins",
                ),
            ),
        ],
        any_order=True,
    )
    mock_process_instance1.start.assert_called_once()
    mock_process_instance2.start.assert_called_once()


# --- Tests for run_binning_pipeline ---


@patch("strainr.binning.create_binned_fastq_files", return_value=(set(), []))
@patch("strainr.binning.get_top_strain_names")
@patch("strainr.binning.generate_table")
def test_run_binning_pipeline_flow(
    mock_generate_table: MagicMock,
    mock_get_top_names: MagicMock,
    mock_create_binned_files: MagicMock,
    strain_names_fixture: List[str],
    simple_final_assignments: FinalAssignmentsType,
    mock_fastq_paths: Dict[str, pathlib.Path],
    tmp_output_dir: pathlib.Path,
    unassigned_marker_fixture: str,
):
    dummy_assignment_table = pd.DataFrame(index=["read1"], columns=strain_names_fixture)
    mock_generate_table.return_value = dummy_assignment_table

    top_strains_list = ["StrainA", "StrainB"]
    mock_get_top_names.return_value = top_strains_list

    fwd_path_str = str(mock_fastq_paths["r1"])
    out_dir = tmp_output_dir

    run_binning_pipeline(
        final_assignments=simple_final_assignments,
        all_strain_names=strain_names_fixture,
        read_assignments=simple_final_assignments,
        forward_reads_fastq=fwd_path_str,
        output_directory=out_dir,
        num_top_strains_to_bin=2,
        reverse_reads_fastq=None,
        unassigned_marker=unassigned_marker_fixture,
    )

    assert mock_generate_table.call_count == 2
    mock_get_top_names.assert_called_once_with(
        read_assignments=simple_final_assignments,
        strain_list=strain_names_fixture,
        unassigned_marker=unassigned_marker_fixture,
        exclude_unassigned=True,
    )
    mock_create_binned_files.assert_called_once_with(
        top_strain_names=top_strains_list,
        read_to_strain_assignment_table=dummy_assignment_table,
        forward_fastq_path=pathlib.Path(fwd_path_str).resolve(),
        reverse_fastq_path=None,
        output_dir=out_dir.resolve(),
        num_bins_to_create=2,
        unassigned_marker=unassigned_marker_fixture,
    )<|MERGE_RESOLUTION|>--- conflicted
+++ resolved
@@ -4,32 +4,19 @@
 """
 
 import pathlib
-<<<<<<< HEAD
-from typing import Dict, List  # Added Optional
-from unittest.mock import MagicMock, mock_open, patch  # Added mock_open
-
-=======
 from typing import Dict, List
 from unittest.mock import MagicMock, call, mock_open, patch
 
 # Third-party imports
 import numpy as np
->>>>>>> 517ce4cf
 import pandas as pd
 import pytest
 from Bio.Seq import Seq
 from Bio.SeqRecord import SeqRecord
 
 # Functions and types to test
-<<<<<<< HEAD
-from strainr.binning import (
-    FinalAssignmentsType,
-)  # Assuming this is defined in binning.py or imported there
-from strainr.binning import (
-=======
 from strainr.binning import (  # Assuming this is defined in binning.py or imported there
     FinalAssignmentsType,
->>>>>>> 517ce4cf
     _extract_reads_for_strain,
     create_binned_fastq_files,
     generate_table,
@@ -112,21 +99,15 @@
 def test_generate_table_empty_strain_names(
     simple_final_assignments: FinalAssignmentsType,
 ):
-<<<<<<< HEAD
-    df = generate_table(simple_final_assignments, [])
-    df = pd.Series(df, index=[])
-    assert df.shape == (len(simple_final_assignments), 0)  # No columns
-    assert sorted(list(df.index)) == sorted(list(simple_final_assignments.keys()))
-=======
     with pytest.raises(
         ValueError,
         match="all_strain_names is empty, but final_assignments contains integer .* assignments.",
     ):
         df = generate_table(simple_final_assignments, [])
+    df = pd.Series(df, index=[])
         df = pd.Series(df, index=[])
         assert df.shape == (len(simple_final_assignments), 0)  # No columns
         assert sorted(list(df.index)) == sorted(list(simple_final_assignments.keys()))
->>>>>>> 517ce4cf
 
 
 def test_generate_table_all_unassigned(
@@ -176,11 +157,8 @@
 
 
 # --- Tests for _extract_reads_for_strain ---
-<<<<<<< HEAD
-
-
-=======
->>>>>>> 517ce4cf
+
+
 @patch("strainr.utils.open_file_transparently", new_callable=mock_open)
 @patch("strainr.binning.SeqIO.parse")
 @patch("strainr.binning.SeqIO.write")
