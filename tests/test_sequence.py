"""
Pytest unit tests for GenomicSequence dataclass and k-mer extraction functions
from strainr.sequence. These tests assume the file is in the root directory,
and 'src' is a subdirectory.
"""

import pytest
<<<<<<< HEAD
import dataclasses  # For FrozenInstanceError

# Assuming strainr.* is in PYTHONPATH or tests are run from a suitable root
from strainr.sequence import GenomicSequence, extract_kmers_from_sequence
=======


from src.strainr.sequence import (
    GenomicSequence,
    extract_kmers_from_sequence,
)
>>>>>>> 517ce4cf

# --- Fixtures ---


@pytest.fixture
def valid_sequence_id_fixture() -> str:
    """Provides a valid sequence ID for testing."""
    return "test_seq_123"


@pytest.fixture
def valid_dna_bytes_fixture() -> bytes:
    """Provides valid DNA sequence data as bytes."""
    return b"ACGTNACGT"


@pytest.fixture
def genomic_sequence_fixture(
    valid_sequence_id_fixture: str, valid_dna_bytes_fixture: bytes
) -> GenomicSequence:
    """Provides a GenomicSequence instance with valid data."""
    return GenomicSequence(
        sequence_id=valid_sequence_id_fixture, sequence_data=valid_dna_bytes_fixture
    )


# --- Tests for GenomicSequence ---


def test_genomic_sequence_creation_success(
    genomic_sequence_fixture: GenomicSequence,
    valid_sequence_id_fixture: str,
    valid_dna_bytes_fixture: bytes,
):
    assert genomic_sequence_fixture.sequence_id == valid_sequence_id_fixture
    assert genomic_sequence_fixture.sequence_data == valid_dna_bytes_fixture


def test_genomic_sequence_empty_sequence_error(valid_sequence_id_fixture: str):
    with pytest.raises(ValueError, match="Sequence data must be non-empty."):
        GenomicSequence(sequence_id=valid_sequence_id_fixture, sequence_data=b"")


def test_genomic_sequence_invalid_type_error(valid_sequence_id_fixture: str):
    with pytest.raises(TypeError, match="Sequence data must be bytes, got str."):
        GenomicSequence(sequence_id=valid_sequence_id_fixture, sequence_data="ACGT")  # type: ignore


def test_genomic_sequence_invalid_dna_chars_error(valid_sequence_id_fixture: str):
    with pytest.raises(
        ValueError,
        match=r"Sequence contains invalid DNA bytes: \{'X' \(byte: 88\)\}. Allowed bytes correspond to characters: 'A', 'C', 'G', 'N', 'T'.",
    ):
        GenomicSequence(sequence_id=valid_sequence_id_fixture, sequence_data=b"ACGTX")


def test_genomic_sequence_lowercase_conversion_and_validation(
    valid_sequence_id_fixture: str,
):
    with pytest.raises(
        ValueError,
        match=r"Sequence contains invalid DNA bytes: \{'a' \(byte: 97\), 'c' \(byte: 99\), 'g' \(byte: 103\), 't' \(byte: 116\)\}. Allowed bytes correspond to characters: 'A', 'C', 'G', 'N', 'T'.",
    ):
        GenomicSequence(sequence_id=valid_sequence_id_fixture, sequence_data=b"acgt")


def test_genomic_sequence_non_ascii_decode_error(valid_sequence_id_fixture: str):
    # Bytes that are not valid DNA bytes (and also happen to be non-ASCII in this example)
    with pytest.raises(
        ValueError,
        match=r"Sequence contains invalid DNA bytes: \{byte 164, byte 195\}. Allowed bytes correspond to characters: 'A', 'C', 'G', 'N', 'T'.",
    ):  # Corrected regex
        GenomicSequence(
            sequence_id=valid_sequence_id_fixture, sequence_data=b"ACGT\xc3\xa4N"
        )


def test_genomic_sequence_length(
    genomic_sequence_fixture: GenomicSequence, valid_dna_bytes_fixture: bytes
):
    assert len(genomic_sequence_fixture) == len(valid_dna_bytes_fixture)


<<<<<<< HEAD
def test_genomic_sequence_hash(
    valid_sequence_id_fixture: str, valid_dna_bytes_fixture: bytes
=======
def test_genomic_sequence_string_representation(
    genomic_sequence_fixture: GenomicSequence, valid_dna_bytes_fixture: bytes
>>>>>>> 517ce4cf
):
    assert str(genomic_sequence_fixture) == valid_dna_bytes_fixture.decode("ascii")


def test_genomic_sequence_getitem(genomic_sequence_fixture: GenomicSequence):
    assert genomic_sequence_fixture[0] == "A"
    assert genomic_sequence_fixture[-1] == "T"
    with pytest.raises(IndexError):
        _ = genomic_sequence_fixture[len(genomic_sequence_fixture.sequence_data)]


def test_genomic_sequence_length(
    genomic_sequence_fixture: GenomicSequence, valid_dna_bytes_fixture: bytes
):
    assert len(genomic_sequence_fixture) == len(valid_dna_bytes_fixture)


def test_genomic_sequence_string_representation(
    genomic_sequence_fixture: GenomicSequence, valid_dna_bytes_fixture: bytes
):
    assert str(genomic_sequence_fixture) == valid_dna_bytes_fixture.decode("ascii")


def test_genomic_sequence_getitem(genomic_sequence_fixture: GenomicSequence):
    assert genomic_sequence_fixture[0] == "A"
    assert genomic_sequence_fixture[-1] == "T"
    with pytest.raises(IndexError):
        _ = genomic_sequence_fixture[len(genomic_sequence_fixture.sequence_data)]


def test_genomic_sequence_hash(
    valid_sequence_id_fixture: str, valid_dna_bytes_fixture: bytes
):
    seq1 = GenomicSequence(
        sequence_id=valid_sequence_id_fixture, sequence_data=valid_dna_bytes_fixture
    )
    seq2 = GenomicSequence(
        sequence_id=valid_sequence_id_fixture, sequence_data=valid_dna_bytes_fixture
    )
    assert isinstance(hash(seq1), int)
    assert hash(seq1) == hash(seq2)

    seq3 = GenomicSequence(
        sequence_id="other_id", sequence_data=valid_dna_bytes_fixture
    )
    assert hash(seq1) == hash(seq3)

    seq4 = GenomicSequence(
        sequence_id=valid_sequence_id_fixture,
        sequence_data=b"ACGTACGT",  # Different sequence
    )

    assert isinstance(
        hash(seq1), int
    )  # This should pass if mmh3.hash_bytes returns an int
    assert hash(seq1) == hash(seq2)  # Same data, same hash
    assert (
        hash(seq1) == hash(seq3)
    )  # Same data (sequence_id not part of hash by default for frozen dataclass unless explicitly included)
    assert hash(seq1) != hash(seq4)  # Different data, different hash


def test_genomic_sequence_is_valid_dna(genomic_sequence_fixture: GenomicSequence):
    assert (
        genomic_sequence_fixture.is_valid_dna() is True
    )  # Should always be true for a successfully constructed object


# --- Tests for extract_kmers_from_sequence ---


def test_extract_kmers_basic(genomic_sequence_fixture: GenomicSequence):
    kmers = extract_kmers_from_sequence(genomic_sequence_fixture, kmer_length=3)
    expected = [b"ACG", b"CGT", b"GTN", b"TNA", b"NAC", b"ACG", b"CGT"]
    assert kmers == expected


def test_extract_kmers_kmer_length_equals_seq_length(
    genomic_sequence_fixture: GenomicSequence,
):
    k_len = len(genomic_sequence_fixture.sequence_data)
    kmers = extract_kmers_from_sequence(genomic_sequence_fixture, kmer_length=k_len)
    assert kmers == [genomic_sequence_fixture.sequence_data]


def test_extract_kmers_empty_sequence_error():
    # This case is tricky: GenomicSequence itself will raise error for empty sequence data
    with pytest.raises(ValueError, match="Sequence data must be non-empty."):
        gs = GenomicSequence(sequence_id="test_empty", sequence_data=b"")
        # The following line won't be reached if GenomicSequence init fails
        # extract_kmers_from_sequence(gs, kmer_length=3)


def test_extract_kmers_kmer_length_too_large_error(
    genomic_sequence_fixture: GenomicSequence,
):
    with pytest.raises(
        ValueError, match="K-mer length .* cannot exceed sequence length .*"
    ):
        extract_kmers_from_sequence(
            genomic_sequence_fixture,
            kmer_length=len(genomic_sequence_fixture.sequence_data) + 1,
        )


def test_extract_kmers_kmer_length_positive_error():
    gs = GenomicSequence(sequence_id="test_err_klen_pos", sequence_data=b"ACGT")
    with pytest.raises(ValueError, match=r"kmer_length must be positive, got 0\."):
        extract_kmers_from_sequence(gs, kmer_length=0)
<<<<<<< HEAD


def test_extract_kmers_invalid_sequence_type_error():
    with pytest.raises(
        TypeError, match="Input 'sequence' must be a GenomicSequence object"
    ):
        extract_kmers_from_sequence(gs, kmer_length=4)
=======

>>>>>>> 517ce4cf

def test_extract_kmers_invalid_kmer_length_type_error(
    genomic_sequence_fixture: GenomicSequence,
):
    with pytest.raises(TypeError, match="kmer_length must be an integer"):
        extract_kmers_from_sequence(genomic_sequence_fixture, kmer_length="3")  # type: ignore<|MERGE_RESOLUTION|>--- conflicted
+++ resolved
@@ -5,19 +5,12 @@
 """
 
 import pytest
-<<<<<<< HEAD
-import dataclasses  # For FrozenInstanceError
-
-# Assuming strainr.* is in PYTHONPATH or tests are run from a suitable root
-from strainr.sequence import GenomicSequence, extract_kmers_from_sequence
-=======
 
 
 from src.strainr.sequence import (
     GenomicSequence,
     extract_kmers_from_sequence,
 )
->>>>>>> 517ce4cf
 
 # --- Fixtures ---
 
@@ -101,13 +94,8 @@
     assert len(genomic_sequence_fixture) == len(valid_dna_bytes_fixture)
 
 
-<<<<<<< HEAD
-def test_genomic_sequence_hash(
-    valid_sequence_id_fixture: str, valid_dna_bytes_fixture: bytes
-=======
 def test_genomic_sequence_string_representation(
     genomic_sequence_fixture: GenomicSequence, valid_dna_bytes_fixture: bytes
->>>>>>> 517ce4cf
 ):
     assert str(genomic_sequence_fixture) == valid_dna_bytes_fixture.decode("ascii")
 
@@ -217,17 +205,7 @@
     gs = GenomicSequence(sequence_id="test_err_klen_pos", sequence_data=b"ACGT")
     with pytest.raises(ValueError, match=r"kmer_length must be positive, got 0\."):
         extract_kmers_from_sequence(gs, kmer_length=0)
-<<<<<<< HEAD
-
-
-def test_extract_kmers_invalid_sequence_type_error():
-    with pytest.raises(
-        TypeError, match="Input 'sequence' must be a GenomicSequence object"
-    ):
-        extract_kmers_from_sequence(gs, kmer_length=4)
-=======
-
->>>>>>> 517ce4cf
+
 
 def test_extract_kmers_invalid_kmer_length_type_error(
     genomic_sequence_fixture: GenomicSequence,
