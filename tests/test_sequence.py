--- conflicted
+++ resolved
@@ -4,11 +4,8 @@
 """
 
 import pytest
-<<<<<<< HEAD
 from typing import List, Set  # Added Set for type hinting if needed
-=======
-import dataclasses  # For FrozenInstanceError
->>>>>>> 789f7268
+
 
 import mmh3 # Ensure mmh3 is imported for direct use if needed in tests, though not strictly for this fix
 
