--- conflicted
+++ resolved
@@ -6,13 +6,9 @@
 import pytest
 import numpy as np
 from collections import Counter
-<<<<<<< HEAD
 from typing import Dict, List, Union
 from unittest.mock import patch, MagicMock, call # Added call
-=======
-from typing import Dict, List, Union  # Removed Generator as streaming not tested here
-from unittest.mock import patch, MagicMock
->>>>>>> 789f7268
+
 
 from src.strainr.analyze import ClassificationAnalyzer
 from src.strainr.genomic_types import ReadId, CountVector, StrainIndex, ReadHitResults
