"""
Pytest unit tests for the ClassificationAnalyzer class from analyze.
These tests assume the file is in the root directory, and 'src' is a subdirectory.
"""

from collections import Counter
from typing import Dict, List, Union
<<<<<<< HEAD
from unittest.mock import MagicMock, call, patch  # Added call
=======
from unittest.mock import MagicMock, patch  # Added call
>>>>>>> 517ce4cf

import numpy as np
import pytest
from strainr.analyze import ClassificationAnalyzer, ReadHitResults
from strainr.genomic_types import CountVector, ReadHitResults, ReadId, StrainIndex

# --- Fixtures ---


@pytest.fixture
def strain_names_fixture() -> List[str]:
    """Provides a default list of strain names."""
    return ["StrainA", "StrainB", "StrainC", "StrainD"]


@pytest.fixture
def analyzer_fixture(strain_names_fixture: List[str]) -> ClassificationAnalyzer:
    """Provides a default ClassificationAnalyzer instance for general tests."""
    return ClassificationAnalyzer(
        strain_names=strain_names_fixture,
        disambiguation_mode="max",
        num_processes=1,
    )


# Fixtures for specific disambiguation modes
@pytest.fixture
def analyzer_random_mode(strain_names_fixture: List[str]) -> ClassificationAnalyzer:
    return ClassificationAnalyzer(
        strain_names=strain_names_fixture, disambiguation_mode="random", num_processes=1
    )


@pytest.fixture
def analyzer_multinomial_mode(
    strain_names_fixture: List[str],
) -> ClassificationAnalyzer:
    return ClassificationAnalyzer(
        strain_names=strain_names_fixture,
        disambiguation_mode="multinomial",
        num_processes=1,
    )


@pytest.fixture
def analyzer_dirichlet_mode(strain_names_fixture: List[str]) -> ClassificationAnalyzer:
    return ClassificationAnalyzer(
        strain_names=strain_names_fixture,
        disambiguation_mode="dirichlet",
        num_processes=1,
    )


# --- Test __init__ ---


def test_init_successful(strain_names_fixture: List[str]):
    analyzer = ClassificationAnalyzer(
        strain_names=strain_names_fixture,
        disambiguation_mode="max",
        abundance_threshold=0.01,
        num_processes=2,
    )
    assert analyzer.strain_names == strain_names_fixture
    assert analyzer.disambiguation_mode == "max"
    assert analyzer.abundance_threshold == 0.01
    assert analyzer.num_processes == 2
    assert isinstance(analyzer.random_generator, np.random.Generator)


def test_init_invalid_strain_names_empty():
    with pytest.raises(ValueError, match="strain_names cannot be empty."):
        ClassificationAnalyzer(strain_names=[])


def test_init_invalid_strain_names_type():
    with pytest.raises(TypeError, match="strain_names must be a list of strings."):
        ClassificationAnalyzer(strain_names=[1, 2, 3])  # type: ignore


def test_init_invalid_disambiguation_mode(strain_names_fixture: List[str]):
    with pytest.raises(
        ValueError, match="Unsupported disambiguation_mode: invalid_mode"
    ):
        ClassificationAnalyzer(
            strain_names=strain_names_fixture, disambiguation_mode="invalid_mode"
        )


def test_init_invalid_num_processes(strain_names_fixture: List[str]):
    with pytest.raises(ValueError, match="num_processes must be a positive integer."):
        ClassificationAnalyzer(strain_names=strain_names_fixture, num_processes=0)
    with pytest.raises(ValueError, match="num_processes must be a positive integer."):
        ClassificationAnalyzer(strain_names=strain_names_fixture, num_processes=-1)


def test_init_invalid_abundance_threshold(strain_names_fixture: List[str]):
    with pytest.raises(
        ValueError,
        match=r"abundance_threshold must be a float between 0.0 and 1.0 \(exclusive of 1.0\).",
    ):
        ClassificationAnalyzer(
            strain_names=strain_names_fixture, abundance_threshold=-0.1
        )
    with pytest.raises(
        ValueError,
        match=r"abundance_threshold must be a float between 0.0 and 1.0 \(exclusive of 1.0\).",
    ):
        ClassificationAnalyzer(
            strain_names=strain_names_fixture, abundance_threshold=1.0
        )


# --- Test separate_hit_categories ---


def test_separate_hit_categories_empty_input(analyzer_fixture: ClassificationAnalyzer):
    results: ReadHitResults = []
    clear, ambiguous, no_hits = analyzer_fixture.separate_hit_categories(results)
    assert not clear
    assert not ambiguous
    assert not no_hits


def test_separate_hit_categories_only_clear_hits(
    analyzer_fixture: ClassificationAnalyzer,
):
    results: ReadHitResults = [
        ("read1", np.array([10, 0, 0, 0], dtype=np.uint8)),
        ("read2", np.array([0, 5, 0, 0], dtype=np.uint8)),
    ]
    clear, ambiguous, no_hits = analyzer_fixture.separate_hit_categories(results)
    assert len(clear) == 2
    assert "read1" in clear and np.array_equal(clear["read1"], results[0][1])
    assert not ambiguous and not no_hits


def test_separate_hit_categories_only_ambiguous_hits(
    analyzer_fixture: ClassificationAnalyzer,
):
    results: ReadHitResults = [
        ("read1", np.array([10, 10, 0, 0], dtype=np.uint8)),
        ("read2", np.array([0, 5, 5, 5], dtype=np.uint8)),
    ]
    clear, ambiguous, no_hits = analyzer_fixture.separate_hit_categories(results)
    assert not clear
    assert len(ambiguous) == 2
    assert "read1" in ambiguous and np.array_equal(ambiguous["read1"], results[0][1])
    assert not no_hits


def test_separate_hit_categories_only_no_hits(analyzer_fixture: ClassificationAnalyzer):
    results: ReadHitResults = [
        ("read1", np.array([0, 0, 0, 0], dtype=np.uint8)),
        ("read2", np.array([0, 0, 0, 0], dtype=np.uint8)),
    ]
    clear, ambiguous, no_hits = analyzer_fixture.separate_hit_categories(results)
    assert not clear and not ambiguous
    assert len(no_hits) == 2 and "read1" in no_hits and "read2" in no_hits


def test_separate_hit_categories_mixed_hits(analyzer_fixture: ClassificationAnalyzer):
    results: ReadHitResults = [
        ("read_clear", np.array([10, 0, 0, 0], dtype=np.uint8)),
        ("read_amb", np.array([5, 5, 0, 0], dtype=np.uint8)),
        ("read_none", np.array([0, 0, 0, 0], dtype=np.uint8)),
    ]
    clear, ambiguous, no_hits = analyzer_fixture.separate_hit_categories(results)
    assert len(clear) == 1 and "read_clear" in clear
    assert len(ambiguous) == 1 and "read_amb" in ambiguous
    assert len(no_hits) == 1 and "read_none" in no_hits


def test_separate_hit_categories_invalid_input_type(
    analyzer_fixture: ClassificationAnalyzer,
):
    with pytest.raises(TypeError, match="classification_results must be a list."):
        analyzer_fixture.separate_hit_categories({"invalid": "data"})  # type: ignore

    results_invalid_content: ReadHitResults = [("read1", [0, 5, 0, 0])]  # type: ignore
    with pytest.raises(
        TypeError,
        match=r"Item 0 \('read1'\): CountVector must be a NumPy array, got <class 'list'>.",  # Corrected regex
    ):
        analyzer_fixture.separate_hit_categories(results_invalid_content)


# --- Test resolve_clear_hits_to_indices ---


def test_resolve_clear_hits_to_indices_typical(
    analyzer_fixture: ClassificationAnalyzer,
):
    clear_hits_dict: Dict[ReadId, CountVector] = {
        "read1": np.array([10, 0, 0, 0], dtype=np.uint8),  # StrainA (idx 0)
        "read2": np.array([0, 0, 5, 0], dtype=np.uint8),  # StrainC (idx 2)
    }
    resolved = analyzer_fixture.resolve_clear_hits_to_indices(clear_hits_dict)
    assert resolved == {"read1": 0, "read2": 2}


def test_resolve_clear_hits_to_indices_empty(analyzer_fixture: ClassificationAnalyzer):
    assert analyzer_fixture.resolve_clear_hits_to_indices({}) == {}


def test_resolve_clear_hits_to_indices_invalid_input(
    analyzer_fixture: ClassificationAnalyzer,
):
    with pytest.raises(TypeError, match="clear_hits_dict must be a dictionary."):
        analyzer_fixture.resolve_clear_hits_to_indices([])  # type: ignore


# --- Test calculate_strain_prior_from_assignments ---
def test_calculate_strain_prior_from_assignments_typical(
    analyzer_fixture: ClassificationAnalyzer,
):
    assignments: Dict[ReadId, StrainIndex] = {"r1": 0, "r2": 2, "r3": 0, "r4": 1}
    priors = analyzer_fixture.calculate_strain_prior_from_assignments(assignments)
    assert priors == Counter({0: 2, 2: 1, 1: 1})


def test_calculate_strain_prior_from_assignments_empty(
    analyzer_fixture: ClassificationAnalyzer,
):
    assert analyzer_fixture.calculate_strain_prior_from_assignments({}) == Counter()


def test_calculate_strain_prior_from_assignments_invalid_input(
    analyzer_fixture: ClassificationAnalyzer,
):
    with pytest.raises(
        TypeError, match="clear_strain_assignments must be a dictionary."
    ):
        analyzer_fixture.calculate_strain_prior_from_assignments([])  # type: ignore


# --- Test convert_prior_counts_to_probability_vector ---


def test_convert_prior_counts_to_probability_vector_basic(
    analyzer_fixture: ClassificationAnalyzer, strain_names_fixture: List[str]
):
    counts = Counter({0: 6, 1: 3, 2: 1})
    probs = analyzer_fixture.convert_prior_counts_to_probability_vector(counts)
    expected = np.array([0.6, 0.3, 0.1, 1e-20])
    np.testing.assert_array_almost_equal(probs, expected)


def test_convert_prior_counts_to_probability_vector_all_zeros(
    analyzer_fixture: ClassificationAnalyzer, strain_names_fixture: List[str]
):
    counts = Counter()
    probs = analyzer_fixture.convert_prior_counts_to_probability_vector(counts)
    expected = np.full(len(strain_names_fixture), 1e-20)
    np.testing.assert_array_almost_equal(probs, expected)


def test_convert_prior_counts_to_probability_vector_invalid_input(
    analyzer_fixture: ClassificationAnalyzer,
):
    with pytest.raises(TypeError, match="strain_prior_counts must be a Counter."):
        analyzer_fixture.convert_prior_counts_to_probability_vector({})  # type: ignore


# --- Test _resolve_single_ambiguous_read ---


@patch("src.strainr.analyze.np.random.default_rng")
def test_resolve_single_ambiguous_read_max_mode(
    mock_default_rng: MagicMock,
    strain_names_fixture: List[str],
):
    mock_rng_instance = MagicMock()
    mock_rng_instance.choice = MagicMock(return_value=0)
    mock_default_rng.return_value = mock_rng_instance

    analyzer = ClassificationAnalyzer(
        strain_names=strain_names_fixture, disambiguation_mode="max"
    )

    hits = np.array([10, 10, 5, 0], dtype=np.uint8)
    # Scenario 1: Equal priors for max hits -> chooses first index
    priors_equal = np.array([0.25, 0.25, 0.25, 0.25])
    assert analyzer._resolve_single_ambiguous_read(hits.copy(), priors_equal) == 0

    # Scenario 2: Higher prior for second max hit -> chooses second index
    priors_favor_second = np.array([0.1, 0.7, 0.1, 0.1])
    assert (
        analyzer._resolve_single_ambiguous_read(hits.copy(), priors_favor_second) == 1
    )

    # Scenario 3: Priors zero out all max hits, fallback to original max hits
    hits_2 = np.array([10, 10, 0, 0], dtype=np.uint8)
    priors_zero_max = np.array([0.0, 0.0, 0.5, 0.5])

    resolved_idx = analyzer._resolve_single_ambiguous_read(
        hits_2.copy(), priors_zero_max
    )
    assert resolved_idx == 0
    # In this path (max mode, non-zero sum_likelihood_scores), 'choice' is not called.
    # So, no assertion on mock_rng_instance.choice call count.


@patch("src.strainr.analyze.np.random.default_rng")
def test_resolve_single_ambiguous_read_random_mode(
    mock_default_rng: MagicMock,
    strain_names_fixture: List[str],
):
    mock_rng_instance = MagicMock()
    mock_rng_instance.choice = MagicMock(return_value=0)
    mock_default_rng.return_value = mock_rng_instance
<<<<<<< HEAD

    analyzer_random_mode = ClassificationAnalyzer(
        strain_names=strain_names_fixture, disambiguation_mode="random"
    )

=======

    analyzer_random_mode = ClassificationAnalyzer(
        strain_names=strain_names_fixture, disambiguation_mode="random"
    )

>>>>>>> 517ce4cf
    hits = np.array([10, 10, 0, 0], dtype=np.uint8)
    priors = np.array([0.6, 0.4, 0.0, 0.0])
    expected_probs = np.array([0.6, 0.4, 0.0, 0.0])

    resolved_idx = analyzer_random_mode._resolve_single_ambiguous_read(
        hits.copy(), priors
    )
    assert resolved_idx == 0
<<<<<<< HEAD
=======

    mock_rng_instance.choice.assert_called_once()
    call_args = mock_rng_instance.choice.call_args
    np.testing.assert_array_equal(
        call_args[0][0], np.arange(len(analyzer_random_mode.strain_names))
    )
    np.testing.assert_array_almost_equal(call_args[1]["p"], expected_probs)
>>>>>>> 517ce4cf

    mock_rng_instance.choice.assert_called_once()
    call_args = mock_rng_instance.choice.call_args
    np.testing.assert_array_equal(
        call_args[0][0], np.arange(len(analyzer_random_mode.strain_names))
    )
    np.testing.assert_array_almost_equal(call_args[1]["p"], expected_probs)

<<<<<<< HEAD

=======
>>>>>>> 517ce4cf
@patch("src.strainr.analyze.np.random.default_rng")
def test_resolve_single_ambiguous_read_multinomial_mode(
    mock_default_rng: MagicMock,
    strain_names_fixture: List[str],
):
    mock_rng_instance = MagicMock()
    mock_multinomial_output = np.array([0, 0, 1, 0])
    mock_rng_instance.multinomial = MagicMock(return_value=mock_multinomial_output)
    mock_default_rng.return_value = mock_rng_instance

    analyzer_multinomial_mode = ClassificationAnalyzer(
        strain_names=strain_names_fixture, disambiguation_mode="multinomial"
    )

    hits = np.array([5, 5, 5, 0], dtype=np.uint8)
    priors = np.array([0.1, 0.2, 0.7, 0.0])
    expected_probs = np.array([0.1, 0.2, 0.7, 0.0])

    resolved_idx = analyzer_multinomial_mode._resolve_single_ambiguous_read(
        hits.copy(), priors
    )
    assert resolved_idx == 2
    mock_rng_instance.multinomial.assert_called_once_with(
        1, pvals=pytest.approx(expected_probs)
    )


@patch("src.strainr.analyze.np.random.default_rng")
def test_resolve_single_ambiguous_read_dirichlet_mode(
    mock_default_rng: MagicMock,
    strain_names_fixture: List[str],
):
    mock_rng_instance = MagicMock()
    mock_dirichlet_sample = np.array([
        0.6,
        0.0,
        0.4,
        0.0,
    ])
    mock_rng_instance.dirichlet = MagicMock(return_value=mock_dirichlet_sample)
    mock_rng_instance.choice = MagicMock(return_value=0)
    mock_default_rng.return_value = mock_rng_instance

    analyzer_dirichlet_mode = ClassificationAnalyzer(
        strain_names=strain_names_fixture, disambiguation_mode="dirichlet"
    )

    hits = np.array([10, 0, 10, 0], dtype=np.uint8)
    priors = np.array([0.5, 0.0, 0.5, 0.0])
    expected_alpha = np.array([5.0, 1e-10, 5.0, 1e-10])

    resolved_idx = analyzer_dirichlet_mode._resolve_single_ambiguous_read(
        hits.copy(), priors
    )
    assert resolved_idx == 0

    mock_rng_instance.dirichlet.assert_called_once_with(
        alpha=pytest.approx(expected_alpha)
    )
    mock_rng_instance.choice.assert_called_once()
    call_args_choice = mock_rng_instance.choice.call_args
    np.testing.assert_array_equal(
        call_args_choice[0][0], np.arange(len(analyzer_dirichlet_mode.strain_names))
    )
    np.testing.assert_array_almost_equal(
        call_args_choice[1]["p"], mock_dirichlet_sample
    )


# --- Test resolve_ambiguous_hits_parallel ---


def test_resolve_ambiguous_hits_parallel_empty(
    analyzer_fixture: ClassificationAnalyzer,
):
    num_strains = len(analyzer_fixture.strain_names)
    correct_shape_priors = np.array(
        [1.0 / num_strains if num_strains > 0 else 0.0] * num_strains
    )
    if num_strains == 0:
        correct_shape_priors = np.array([])

    assert (
        analyzer_fixture.resolve_ambiguous_hits_parallel({}, correct_shape_priors) == {}
    )


@patch("multiprocessing.Pool")
def test_resolve_ambiguous_hits_parallel_mocked_pool(
    mock_pool_constructor: MagicMock,
    analyzer_fixture: ClassificationAnalyzer,
    strain_names_fixture: List[str],
):
    analyzer = analyzer_fixture
    amb_hits: Dict[ReadId, CountVector] = {
        "read_amb1": np.array([10, 10, 0, 0], dtype=np.uint8),
        "read_amb2": np.array([0, 5, 5, 0], dtype=np.uint8),
<<<<<<< HEAD
    }
    priors = np.array([0.25] * len(strain_names_fixture))
=======
        "read_amb1": np.array([10, 10, 0, 0], dtype=np.uint8),
        "read_amb2": np.array([0, 5, 5, 0], dtype=np.uint8),
    }
    priors = np.array([0.25] * len(strain_names_fixture))
    priors = np.array([0.25] * len(strain_names_fixture))
>>>>>>> 517ce4cf

    expected_resolved_indices = [0, 1]
    mock_pool_instance = MagicMock()
    mock_pool_instance.map.return_value = expected_resolved_indices
    mock_pool_constructor.return_value.__enter__.return_value = mock_pool_instance

    resolved = analyzer.resolve_ambiguous_hits_parallel(amb_hits, priors)

    mock_pool_constructor.assert_called_with(processes=1)

    map_call_args = mock_pool_instance.map.call_args
    assert map_call_args is not None
    partial_func = map_call_args[0][0]
    assert partial_func.func.__name__ == "_resolve_single_ambiguous_read"
    np.testing.assert_array_equal(partial_func.keywords["prior_probabilities"], priors)
    hit_vectors_arg = map_call_args[0][1]
    assert len(hit_vectors_arg) == 2
    np.testing.assert_array_equal(hit_vectors_arg[0], amb_hits["read_amb1"])

    assert resolved == {"read_amb1": 0, "read_amb2": 1}


# --- Test combine_assignments ---


def test_combine_assignments_typical(analyzer_fixture: ClassificationAnalyzer):
    clear: Dict[ReadId, StrainIndex] = {"clear1": 0, "clear2": 1}
    resolved_amb: Dict[ReadId, StrainIndex] = {"amb1": 2, "amb2": 0}
    no_hit_ids: List[ReadId] = ["no_hit1", "no_hit2"]
    marker = "UNASSIGNED"

    combined = analyzer_fixture.combine_assignments(
        clear, resolved_amb, no_hit_ids, unassigned_marker=marker
    )
    expected: Dict[ReadId, Union[StrainIndex, str]] = {
        "clear1": 0,
        "clear2": 1,
        "amb1": 2,
        "amb2": 0,
        "no_hit1": marker,
        "no_hit2": marker,
    }
    assert combined == expected


def test_combine_assignments_empty_categories(analyzer_fixture: ClassificationAnalyzer):
    clear: Dict[ReadId, StrainIndex] = {"c1": 0}
    combined = analyzer_fixture.combine_assignments(
        clear, {}, [], unassigned_marker="NA"
    )
    assert combined == {"c1": 0}
<<<<<<< HEAD
=======
    assert combined == {"c1": 0}
>>>>>>> 517ce4cf


def test_combine_assignments_all_empty(analyzer_fixture: ClassificationAnalyzer):
    assert analyzer_fixture.combine_assignments({}, {}, []) == {}


def test_combine_assignments_invalid_types(analyzer_fixture: ClassificationAnalyzer):
    with pytest.raises(TypeError, match="Invalid input types"):
        analyzer_fixture.combine_assignments("not_dict", {}, [])  # type: ignore<|MERGE_RESOLUTION|>--- conflicted
+++ resolved
@@ -5,12 +5,12 @@
 
 from collections import Counter
 from typing import Dict, List, Union
-<<<<<<< HEAD
 from unittest.mock import MagicMock, call, patch  # Added call
-=======
-from unittest.mock import MagicMock, patch  # Added call
->>>>>>> 517ce4cf
-
+
+import numpy as np
+import pytest
+from strainr.analyze import ClassificationAnalyzer, ReadHitResults
+from strainr.genomic_types import CountVector, ReadHitResults, ReadId, StrainIndex
 import numpy as np
 import pytest
 from strainr.analyze import ClassificationAnalyzer, ReadHitResults
@@ -321,19 +321,11 @@
     mock_rng_instance = MagicMock()
     mock_rng_instance.choice = MagicMock(return_value=0)
     mock_default_rng.return_value = mock_rng_instance
-<<<<<<< HEAD
 
     analyzer_random_mode = ClassificationAnalyzer(
         strain_names=strain_names_fixture, disambiguation_mode="random"
     )
 
-=======
-
-    analyzer_random_mode = ClassificationAnalyzer(
-        strain_names=strain_names_fixture, disambiguation_mode="random"
-    )
-
->>>>>>> 517ce4cf
     hits = np.array([10, 10, 0, 0], dtype=np.uint8)
     priors = np.array([0.6, 0.4, 0.0, 0.0])
     expected_probs = np.array([0.6, 0.4, 0.0, 0.0])
@@ -342,8 +334,6 @@
         hits.copy(), priors
     )
     assert resolved_idx == 0
-<<<<<<< HEAD
-=======
 
     mock_rng_instance.choice.assert_called_once()
     call_args = mock_rng_instance.choice.call_args
@@ -351,19 +341,8 @@
         call_args[0][0], np.arange(len(analyzer_random_mode.strain_names))
     )
     np.testing.assert_array_almost_equal(call_args[1]["p"], expected_probs)
->>>>>>> 517ce4cf
-
-    mock_rng_instance.choice.assert_called_once()
-    call_args = mock_rng_instance.choice.call_args
-    np.testing.assert_array_equal(
-        call_args[0][0], np.arange(len(analyzer_random_mode.strain_names))
-    )
-    np.testing.assert_array_almost_equal(call_args[1]["p"], expected_probs)
-
-<<<<<<< HEAD
-
-=======
->>>>>>> 517ce4cf
+
+
 @patch("src.strainr.analyze.np.random.default_rng")
 def test_resolve_single_ambiguous_read_multinomial_mode(
     mock_default_rng: MagicMock,
@@ -461,16 +440,8 @@
     amb_hits: Dict[ReadId, CountVector] = {
         "read_amb1": np.array([10, 10, 0, 0], dtype=np.uint8),
         "read_amb2": np.array([0, 5, 5, 0], dtype=np.uint8),
-<<<<<<< HEAD
     }
     priors = np.array([0.25] * len(strain_names_fixture))
-=======
-        "read_amb1": np.array([10, 10, 0, 0], dtype=np.uint8),
-        "read_amb2": np.array([0, 5, 5, 0], dtype=np.uint8),
-    }
-    priors = np.array([0.25] * len(strain_names_fixture))
-    priors = np.array([0.25] * len(strain_names_fixture))
->>>>>>> 517ce4cf
 
     expected_resolved_indices = [0, 1]
     mock_pool_instance = MagicMock()
@@ -522,10 +493,6 @@
         clear, {}, [], unassigned_marker="NA"
     )
     assert combined == {"c1": 0}
-<<<<<<< HEAD
-=======
-    assert combined == {"c1": 0}
->>>>>>> 517ce4cf
 
 
 def test_combine_assignments_all_empty(analyzer_fixture: ClassificationAnalyzer):
